--- conflicted
+++ resolved
@@ -31,171 +31,6 @@
     /// <summary>The packages loaded as dependency.</summary>
     private HashSet<string> _loadedAsDependency;
 
-<<<<<<< HEAD
-            _knownVersions = new Dictionary<int, SortedSet<string>>()
-            {
-                { 2, new SortedSet<string>() { "1.0.2" } },
-                { 3, new SortedSet<string>() { "3.0.2" } },
-                { 4, new SortedSet<string>() { "4.0.1", "4.1.0", "4.3.0", "4.3.0-snapshot1" } },
-                { 5, new SortedSet<string>() { "4.4.0", "4.5.0", "4.6.0", "5.0.0-snapshot1" } },
-            };
-
-            // build the dictionary of published versions*
-            _publishedVersionDict = new Dictionary<string, FhirVersionInfo>()
-            {
-                {
-                    "1.0.2",
-                    new FhirVersionInfo(2)
-                    {
-                        ReleaseName = "DSTU2",
-                        BallotPrefix = string.Empty,
-                        PackageName = "hl7.fhir.r2.core",
-                        ExamplesPackageName = "hl7.fhir.r2.examples",
-                        ExpansionsPackageName = "hl7.fhir.r2.expansions",
-                        VersionString = "1.0.2",
-                        IsDevBuild = false,
-                        IsLocalBuild = false,
-                        IsOnDisk = false,
-                    }
-                },
-                {
-                    "3.0.2",
-                    new FhirVersionInfo(3)
-                    {
-                        ReleaseName = "STU3",
-                        BallotPrefix = string.Empty,
-                        PackageName = "hl7.fhir.r3.core",
-                        ExamplesPackageName = "hl7.fhir.r3.examples",
-                        ExpansionsPackageName = "hl7.fhir.r3.expansions",
-                        VersionString = "3.0.2",
-                        IsDevBuild = false,
-                        IsLocalBuild = false,
-                        IsOnDisk = false,
-                    }
-                },
-                {
-                    "4.0.1",
-                    new FhirVersionInfo(4)
-                    {
-                        ReleaseName = "R4",
-                        BallotPrefix = string.Empty,
-                        PackageName = "hl7.fhir.r4.core",
-                        ExamplesPackageName = "hl7.fhir.r4.examples",
-                        ExpansionsPackageName = "hl7.fhir.r4.expansions",
-                        VersionString = "4.0.1",
-                        IsDevBuild = false,
-                        IsLocalBuild = false,
-                        IsOnDisk = false,
-                    }
-                },
-                {
-                    "4.1.0",
-                    new FhirVersionInfo(4)
-                    {
-                        ReleaseName = "R4B",
-                        BallotPrefix = "2021Mar",
-                        PackageName = "hl7.fhir.r4b.core",
-                        ExamplesPackageName = string.Empty,
-                        ExpansionsPackageName = "hl7.fhir.r4b.expansions",
-                        VersionString = "4.1.0",
-                        IsDevBuild = false,
-                        IsLocalBuild = false,
-                        IsOnDisk = false,
-                    }
-                },
-                {
-                    "4.3.0",
-                    new FhirVersionInfo(4)
-                    {
-                        ReleaseName = "R4B",
-                        BallotPrefix = string.Empty,
-                        PackageName = "hl7.fhir.r4b.core",
-                        ExamplesPackageName = "hl7.fhir.r4b.examples",
-                        ExpansionsPackageName = "hl7.fhir.r4b.expansions",
-                        VersionString = "4.3.0",
-                        IsDevBuild = false,
-                        IsLocalBuild = false,
-                        IsOnDisk = false,
-                    }
-                },
-                {
-                    "4.3.0-snapshot1",
-                    new FhirVersionInfo(4)
-                    {
-                        ReleaseName = "R4B",
-                        BallotPrefix = string.Empty,
-                        PackageName = "hl7.fhir.r4b.core",
-                        ExamplesPackageName = "hl7.fhir.r4b.examples",
-                        ExpansionsPackageName = "hl7.fhir.r4b.expansions",
-                        VersionString = "4.3.0-snapshot1",
-                        IsDevBuild = false,
-                        IsLocalBuild = false,
-                        IsOnDisk = false,
-                    }
-                },
-                {
-                    "4.4.0",
-                    new FhirVersionInfo(5)
-                    {
-                        ReleaseName = "R5",
-                        BallotPrefix = "2020May",
-                        PackageName = "hl7.fhir.r5.core",
-                        ExamplesPackageName = string.Empty,                         // "hl7.fhir.r5.examples",
-                        ExpansionsPackageName = "hl7.fhir.r5.expansions",
-                        VersionString = "4.4.0",
-                        IsDevBuild = false,
-                        IsLocalBuild = false,
-                        IsOnDisk = false,
-                    }
-                },
-                {
-                    "4.5.0",
-                    new FhirVersionInfo(5)
-                    {
-                        ReleaseName = "R5",
-                        BallotPrefix = "2020Sep",
-                        PackageName = "hl7.fhir.r5.core",
-                        ExamplesPackageName = string.Empty,                         // "hl7.fhir.r5.examples",
-                        ExpansionsPackageName = "hl7.fhir.r5.expansions",
-                        VersionString = "4.5.0",
-                        IsDevBuild = false,
-                        IsLocalBuild = false,
-                        IsOnDisk = false,
-                    }
-                },
-                {
-                    "4.6.0",
-                    new FhirVersionInfo(5)
-                    {
-                        ReleaseName = "R5",
-                        BallotPrefix = "2021May",
-                        PackageName = "hl7.fhir.r5.core",
-                        ExamplesPackageName = "hl7.fhir.r5.examples",
-                        ExpansionsPackageName = "hl7.fhir.r5.expansions",
-                        VersionString = "4.6.0",
-                        IsDevBuild = false,
-                        IsLocalBuild = false,
-                        IsOnDisk = false,
-                    }
-                },
-                {
-                    "5.0.0-snapshot1",
-                    new FhirVersionInfo(5)
-                    {
-                        ReleaseName = "R5",
-                        BallotPrefix = string.Empty,
-                        PackageName = "hl7.fhir.r5.core",
-                        ExamplesPackageName = "hl7.fhir.r5.examples",
-                        ExpansionsPackageName = "hl7.fhir.r5.expansions",
-                        VersionString = "5.0.0-snapshot1",
-                        IsDevBuild = false,
-                        IsLocalBuild = false,
-                        IsOnDisk = false,
-                    }
-                },
-            };
-        }
-=======
     /// <summary>The load directive to version.</summary>
     private Dictionary<string, string> _loadDirectiveToVersion;
 
@@ -230,7 +65,6 @@
 
         _singleton = new FhirManager();
     }
->>>>>>> 301601d5
 
     /// <summary>Gets the loaded core packages in this collection.</summary>
     /// <returns>
