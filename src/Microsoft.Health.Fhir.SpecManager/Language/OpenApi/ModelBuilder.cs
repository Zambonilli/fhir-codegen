﻿// <copyright file="ModelBuilder.cs" company="Microsoft Corporation">
//     Copyright (c) Microsoft Corporation. All rights reserved.
//     Licensed under the MIT License (MIT). See LICENSE in the repo root for license information.
// </copyright>


using Microsoft.Health.Fhir.CodeGenCommon.Extensions;
using Microsoft.Health.Fhir.SpecManager.Manager;
using Microsoft.OpenApi.Models;
using static Microsoft.Health.Fhir.CodeGenCommon.Models.FhirCapResource;
using static Microsoft.Health.Fhir.SpecManager.Language.OpenApi.OpenApiCommon;

namespace Microsoft.Health.Fhir.SpecManager.Language.OpenApi;

/// <summary>An OpenAPI model builder - convert internal (normalized) models into OpenAPI-specific ones.</summary>
public class ModelBuilder
{
    /// <summary>The information.</summary>
    private IPackageExportable _info;

    /// <summary>Options for controlling the operation.</summary>
    private OpenApiOptions _openApiOptions;

    /// <summary>Options for controlling the exporter.</summary>
    private ExporterOptions _exporterOptions;

    /// <summary>True to use export key filter.</summary>
    private bool _useExportKeyFilter = false;

    /// <summary>The export filter keys.</summary>
    private HashSet<string> _exportFilterKeys = new(StringComparer.OrdinalIgnoreCase);

    /// <summary>The capabilities.</summary>
    private FhirCapabiltyStatement _caps = null;

    private bool _fhirJson = false;
    private bool _fhirXml = false;
    private bool _fhirTurtle = false;

    private bool _patchJson = false;
    private bool _patchXml = false;
    private bool _patchFhirJson = false;
    private bool _patchFhirXml = false;

    private bool _searchGet = false;
    private bool _searchPost = false;

    /// <summary>Initializes a new instance of the <see cref="ModelBuilder"/> class.</summary>
    /// <param name="info">           The information.</param>
    /// <param name="openApiOptions"> Options for controlling the operation.</param>
    /// <param name="exporterOptions">Options for controlling the exporter.</param>
    /// <param name="caps">           (Optional) The capabilities.</param>
    public ModelBuilder(
        IPackageExportable info,
        OpenApiOptions openApiOptions,
        ExporterOptions exporterOptions,
        FhirCapabiltyStatement caps = null)
    {
        _info = info;
        _openApiOptions = openApiOptions;
        _exporterOptions = exporterOptions;

        if ((exporterOptions.ExportList != null) && exporterOptions.ExportList.Any())
        {
            _useExportKeyFilter = true;
            foreach (string key in exporterOptions.ExportList)
            {
                if (!_exportFilterKeys.Contains(key))
                {
                    _exportFilterKeys.Add(key);
                }
            }
        }

        _caps = caps;

        ConfigureMimeSupport();
        ConfigureSearchSupport();
    }

    /// <summary>Builds an OpenApiDocument, optionally filtered by the specified Capabilities.</summary>
    /// <param name="caps">(Optional) The capabilities.</param>
    /// <returns>An OpenApiDocument.</returns>
    public OpenApiDocument Build()
    {
        OpenApiDocument doc = new();

        doc.Info = BuildDocumentInfo();

        if (_caps != null)
        {
            doc.Servers = BuildServers();
        }

        doc.Components = new();

        doc.Components.Parameters = BuildCommonParameters();

        if (_openApiOptions.IncludeSearchParams)
        {
            if (_openApiOptions.ConsolidateSearchParams)
            {
                Dictionary<string, OpenApiParameter> consolidated = ConsolidateResourceParameters();

                foreach ((string key, OpenApiParameter oasParam) in consolidated)
                {
                    if (doc.Components.Parameters.ContainsKey(key))
                    {
                        continue;
                    }

                    doc.Components.Parameters.Add(key, oasParam);
                }
            }
        }

        Dictionary<string, OpenApiSchema> schemas = BuildSchemas();

        if (_openApiOptions.SchemaStyle != OaSchemaStyleCodes.Inline)
        {
            doc.Components.Schemas = schemas;
        }

        Dictionary<string, OpenApiTag> tags = new();
        tags.Add("System", new OpenApiTag() { Name = "System", Description = "Sever-level requests" });

        doc.Paths = BuildPaths(schemas, tags);

        doc.Tags = tags.Values.ToList();

        return doc;
    }

    /// <summary>Consolidate resource parameters.</summary>
    /// <returns>A Dictionary&lt;string,OpenApiParameter&gt;</returns>
    private Dictionary<string, OpenApiParameter> ConsolidateResourceParameters()
    {
        Dictionary<string, OpenApiParameter> parameters = new();

        IEnumerable<FhirComplex> resources = GetFilteredResouces();

        foreach (FhirComplex resource in resources)
        {
            IEnumerable<FhirSearchParam> fhirSps = GetResourceSearchParameters(resource.Name);

            foreach (FhirSearchParam fhirSp in fhirSps)
            {
                if (parameters.ContainsKey(fhirSp.Code))
                {
                    continue;
                }

                if (fhirSp.ValueType?.Equals("number", StringComparison.OrdinalIgnoreCase) ?? false)
                {
                    parameters.Add(fhirSp.Code, BuildNumberParameter(fhirSp.Code, fhirSp.Description, ParameterLocation.Query));
                }
                else
                {
                    parameters.Add(fhirSp.Code, BuildStringParameter(fhirSp.Code, fhirSp.Description, ParameterLocation.Query));
                }
            }
        }

        return parameters;
    }

    /// <summary>Builds common parameters.</summary>
    /// <returns>A Dictionary&lt;string,OpenApiParameter&gt;</returns>
    private Dictionary<string, OpenApiParameter> BuildCommonParameters()
    {
        Dictionary<string, OpenApiParameter> p = new();

        foreach (string code in _openApiOptions.HttpCommonParams)
        {
            if (_httpCommonParameters.ContainsKey(code))
            {
                p.Add(code, _httpCommonParameters[code]);
                continue;
            }

            p.Add(code, BuildStringParameter(code, string.Empty));
        }

        foreach (string code in _openApiOptions.HttpReadParams)
        {
            if (_httpReadParameters.ContainsKey(code))
            {
                p.Add(code, _httpReadParameters[code]);
                continue;
            }

            p.Add(code, BuildStringParameter(code, string.Empty));
        }

        if (_openApiOptions.IncludeSearchParams)
        {
            foreach (string code in _openApiOptions.SearchCommonParams)
            {
                if (_searchCommonParameters.ContainsKey(code))
                {
                    p.Add(code, _searchCommonParameters[code]);
                    continue;
                }

                p.Add(code, BuildStringParameter(code, string.Empty));
            }

            foreach (string code in _openApiOptions.SearchResultParams)
            {
                if (_searchResultParameters.ContainsKey(code))
                {
                    p.Add(code, _searchResultParameters[code]);
                    continue;
                }

                p.Add(code, BuildStringParameter(code, string.Empty));
            }
        }

        foreach ((string code, OpenApiParameter parameter) in _pathParameters)
        {
            p.Add(code, parameter);
        }

        if (_openApiOptions.IncludeHistory)
        {
            foreach ((string code, OpenApiParameter parameter) in _historyParameters)
            {
                p.Add(code, parameter);
            }
        }

        if (_openApiOptions.IncludeHeaders)
        {
            foreach ((string code, OpenApiParameter parameter) in _httpRequestHeaders)
            {
                p.Add(code, parameter);
            }
        }

        return p;
    }

    /// <summary>Configure search support.</summary>
    private void ConfigureSearchSupport()
    {
        _searchGet = (_openApiOptions.SearchSupport == OaHttpSupportCodes.Both) || (_openApiOptions.SearchSupport == OaHttpSupportCodes.Get);
        _searchPost = (_openApiOptions.SearchSupport == OaHttpSupportCodes.Both) || (_openApiOptions.SearchSupport == OaHttpSupportCodes.Post);
    }

    /// <summary>Configure mime support.</summary>
    private void ConfigureMimeSupport()
    {
        if ((_openApiOptions.FhirMime == OaFhirMimeCodes.FromCapabilities) &&
            (_caps != null))
        {
            _fhirJson = _caps.SupportsFhirJson();
            _fhirXml = _caps.SupportsFhirXml();
            _fhirTurtle = _caps.SupportsFhirTurtle();
        }
        else if (_openApiOptions.FhirMime == OaFhirMimeCodes.Common)
        {
            _fhirJson = true;
            _fhirXml = true;
            _fhirTurtle = false;
        }
        else if (_openApiOptions.FhirMime == OaFhirMimeCodes.All)
        {
            _fhirJson = true;
            _fhirXml = true;
            _fhirTurtle = true;
        }
        else
        {
            _fhirJson = _openApiOptions.FhirMime == OaFhirMimeCodes.FhirJson;
            _fhirXml = _openApiOptions.FhirMime == OaFhirMimeCodes.FhirXml;
            _fhirTurtle = _openApiOptions.FhirMime == OaFhirMimeCodes.FhirTurtle;
        }

        // ensure that *something* is supported


        if ((_openApiOptions.PatchMime == OaPatchMimeCodes.FromCapabilities) &&
            (_caps != null))
        {
            _patchJson = _caps.SupportsPatchJson();
            _patchXml = _caps.SupportsPatchXml();
            _patchFhirJson = _caps.SupportsPatchFhirJson();
            _patchFhirXml = _caps.SupportsPatchFhirXml();
        }
        else if (_openApiOptions.PatchMime == OaPatchMimeCodes.All)
        {
            _patchJson = true;
            _patchXml = true;
            _patchFhirJson = true;
            _patchFhirXml = true;
        }
        else if (_openApiOptions.PatchMime == OaPatchMimeCodes.FhirMime)
        {
            _patchFhirJson = _fhirJson;
            _patchFhirXml = _fhirXml;
        }
        else
        {
            _patchJson = _openApiOptions.PatchMime == OaPatchMimeCodes.Json;
            _patchXml = _openApiOptions.PatchMime == OaPatchMimeCodes.Xml;
        }
    }

    /// <summary>Resolve update create.</summary>
    /// <param name="resourceName">Name of the resource.</param>
    /// <returns>True if it succeeds, false if it fails.</returns>
    private bool ResolveUpdateCreate(string resourceName)
    {
        return _openApiOptions.UpdateCreate
            ?? _caps?.ResourceInteractions[resourceName]?.UpdateCreate
            ?? false;
    }

    /// <summary>Resolve conditional create.</summary>
    /// <param name="resourceName">Name of the resource.</param>
    /// <returns>True if it succeeds, false if it fails.</returns>
    private bool ResolveConditionalCreate(string resourceName)
    {
        return _openApiOptions.ConditionalCreate
            ?? _caps?.ResourceInteractions[resourceName]?.ConditionalCreate
            ?? false;
    }

    /// <summary>Resolve conditional read.</summary>
    /// <param name="resourceName">Name of the resource.</param>
    /// <returns>A ConditionalReadPolicy.</returns>
    private ConditionalReadPolicy ResolveConditionalRead(string resourceName)
    {
        return _openApiOptions.ConditionalRead
            ?? _caps?.ResourceInteractions[resourceName]?.ConditionalRead
            ?? ConditionalReadPolicy.NotSupported;
    }

    /// <summary>Resolve conditional update.</summary>
    /// <param name="resourceName">Name of the resource.</param>
    /// <returns>True if it succeeds, false if it fails.</returns>
    private bool ResolveConditionalUpdate(string resourceName)
    {
        return _openApiOptions.ConditionalUpdate
            ?? _caps?.ResourceInteractions[resourceName]?.ConditionalUpdate
            ?? false;
    }

    /// <summary>Resolve conditional patch.</summary>
    /// <param name="resourceName">Name of the resource.</param>
    /// <returns>True if it succeeds, false if it fails.</returns>
    private bool ResolveConditionalPatch(string resourceName)
    {
        return _openApiOptions.ConditionalPatch
            ?? _caps?.ResourceInteractions[resourceName]?.ConditionalPatch
            ?? false;
    }

    /// <summary>Resolve conditiaonl delete.</summary>
    /// <param name="resourceName">Name of the resource.</param>
    /// <returns>A ConditionalDeletePolicy.</returns>
    private ConditionalDeletePolicy ResolveConditiaonlDelete(string resourceName)
    {
        return _openApiOptions.ConditionalDelete
            ?? _caps?.ResourceInteractions[resourceName]?.ConditionalDelete
            ?? ConditionalDeletePolicy.NotSupported;
    }

    /// <summary>Builds the OpenAPI paths.</summary>
    /// <param name="schemas">        The schemas.</param>
    /// <param name="tags">           The tags.</param>
    /// <param name="consolidatedSps">The consolidated search parameter keys.</param>
    /// <returns>The OpenApiPaths.</returns>
    private OpenApiPaths BuildPaths(
        Dictionary<string, OpenApiSchema> schemas,
        Dictionary<string, OpenApiTag> tags)
    {
        OpenApiPaths paths = new();

        if (_openApiOptions.IncludeMetadata)
        {
            if (_info.FhirSequence == FhirPackageCommon.FhirSequenceEnum.DSTU2)
            {
                OpenApiPathItem metadataPath = new OpenApiPathItem()
                {
                    Operations = new Dictionary<OperationType, OpenApiOperation>(),
                };

                metadataPath.Operations.Add(
                    OperationType.Get,
                    BuildReadOperation("Conformance", schemas));

                paths.Add($"/metadata", metadataPath);
            }
            else
            {
                OpenApiPathItem metadataPath = new OpenApiPathItem()
                {
                    Operations = new Dictionary<OperationType, OpenApiOperation>(),
                };

                metadataPath.Operations.Add(
                    OperationType.Get,
                    BuildReadOperation("CapabilityStatement", schemas));

                paths.Add($"/metadata", metadataPath);
            }
        }

        // handle resource-specific things first (alphebetical)
        foreach (FhirComplex resource in GetFilteredResouces(true))
        {
            if (!tags.ContainsKey(resource.Name))
            {
                tags.Add(
                    resource.Name,
                    new()
                    {
                        Name = resource.Name,
                        Description = resource.ShortDescription,
                    });
            }

            // handle basic interactions
            foreach (FhirInteractionCodes fhirInteraction in GetInteractions(resource.Name))
            {
                string opPath;

                switch (fhirInteraction)
                {
                    case FhirInteractionCodes.Read:
                        {
                            opPath = $"/{resource.Name}/{{{PathComponentLogicalId}}}";
                            if (!paths.ContainsKey(opPath))
                            {
                                paths.Add(opPath, new OpenApiPathItem() { Operations = new Dictionary<OperationType, OpenApiOperation>() });
                                AddCommonHttpParameters(paths[opPath]);
                            }

                            paths[opPath].AddOperation(OperationType.Get, BuildResourceReadOasOp(resource, schemas));
                        }
                        break;

                    case FhirInteractionCodes.VRead:
                        {
                            opPath = $"/{resource.Name}/{{{PathComponentLogicalId}}}/_history/{{{PathComponentVersionId}}}";
                            if (!paths.ContainsKey(opPath))
                            {
                                paths.Add(opPath, new OpenApiPathItem() { Operations = new Dictionary<OperationType, OpenApiOperation>() });
                                AddCommonHttpParameters(paths[opPath]);
                            }

                            paths[opPath].AddOperation(OperationType.Get, BuildResourceVReadOasOp(resource, schemas));
                        }
                        break;

                    case FhirInteractionCodes.Update:
                        {
                            opPath = $"/{resource.Name}/{{{PathComponentLogicalId}}}";
                            if (!paths.ContainsKey(opPath))
                            {
                                paths.Add(opPath, new OpenApiPathItem() { Operations = new Dictionary<OperationType, OpenApiOperation>() });
                                AddCommonHttpParameters(paths[opPath]);
                            }

                            paths[opPath].AddOperation(OperationType.Put, BuildResourceUpdateOasOp(resource, schemas));
                        }
                        break;

                    case FhirInteractionCodes.Patch:
                        {
                            opPath = $"/{resource.Name}/{{{PathComponentLogicalId}}}";
                            if (!paths.ContainsKey(opPath))
                            {
                                paths.Add(opPath, new OpenApiPathItem() { Operations = new Dictionary<OperationType, OpenApiOperation>() });
                                AddCommonHttpParameters(paths[opPath]);
                            }

                            paths[opPath].AddOperation(OperationType.Patch, BuildResourcePatchOasOp(resource, schemas));
                        }
                        break;

                    case FhirInteractionCodes.Delete:
                        {
                            opPath = $"/{resource.Name}/{{{PathComponentLogicalId}}}";
                            if (!paths.ContainsKey(opPath))
                            {
                                paths.Add(opPath, new OpenApiPathItem() { Operations = new Dictionary<OperationType, OpenApiOperation>() });
                                AddCommonHttpParameters(paths[opPath]);
                            }

                            paths[opPath].AddOperation(OperationType.Delete, BuildResourceDeleteOasOp(resource, schemas));
                        }
                        break;

                    case FhirInteractionCodes.HistoryInstance:
                        {
                            if (!_openApiOptions.IncludeHistory)
                            {
                                continue;
                            }

                            opPath = $"/{resource.Name}/{{{PathComponentLogicalId}}}/_history";
                            if (!paths.ContainsKey(opPath))
                            {
                                paths.Add(opPath, new OpenApiPathItem() { Operations = new Dictionary<OperationType, OpenApiOperation>() });
                                AddCommonHttpParameters(paths[opPath]);
                            }

                            paths[opPath].AddOperation(OperationType.Get, BuildResourceHistoryInstanceOasOp(resource, schemas));
                        }
                        break;

                    case FhirInteractionCodes.HistoryType:
                        {
                            if (!_openApiOptions.IncludeHistory)
                            {
                                continue;
                            }

                            opPath = $"/{resource.Name}/_history";
                            if (!paths.ContainsKey(opPath))
                            {
                                paths.Add(opPath, new OpenApiPathItem() { Operations = new Dictionary<OperationType, OpenApiOperation>() });
                                AddCommonHttpParameters(paths[opPath]);
                            }

                            paths[opPath].AddOperation(OperationType.Get, BuildResourceHistoryTypeOasOp(resource, schemas));
                        }
                        break;

                    case FhirInteractionCodes.Create:
                        {
                            opPath = $"/{resource.Name}";
                            if (!paths.ContainsKey(opPath))
                            {
                                paths.Add(opPath, new OpenApiPathItem() { Operations = new Dictionary<OperationType, OpenApiOperation>() });
                                AddCommonHttpParameters(paths[opPath]);
                            }

                            paths[opPath].AddOperation(OperationType.Post, BuildResourceCreateOasOp(resource, schemas));
                        }
                        break;

                    case FhirInteractionCodes.SearchType:
                        {
                            if (_searchGet)
                            {
                                opPath = $"/{resource.Name}";
                                if (!paths.ContainsKey(opPath))
                                {
                                    paths.Add(opPath, new OpenApiPathItem() { Operations = new Dictionary<OperationType, OpenApiOperation>() });
                                    AddCommonHttpParameters(paths[opPath]);
                                }

                                paths[opPath].AddOperation(OperationType.Get, BuildResourceSearchTypeGetOasOp(resource, schemas));
                            }

                            if (_searchPost)
                            {
                                opPath = $"/{resource.Name}/_search";
                                if (!paths.ContainsKey(opPath))
                                {
                                    paths.Add(opPath, new OpenApiPathItem() { Operations = new Dictionary<OperationType, OpenApiOperation>() });
                                    AddCommonHttpParameters(paths[opPath]);
                                }

                                paths[opPath].AddOperation(OperationType.Post, BuildResourceSearchTypePostOasOp(resource, schemas));
                            }
                        }
                        break;

                    //case FhirInteraction.Search:
                    default:
                        break;

                }   // close: foreach interaction


            }       // close: foreach resource

            // traverse the operations for this resource
            foreach (FhirOperation fhirOp in GetResourceFhirOperations(resource.Name, FhirOperation.OperationKindCodes.Operation))
            {
                BuildResourceOperationOasPaths(paths, resource, schemas, fhirOp);
            }

            // TODO(ginoc): handle compartments
        }

        // handle system-level paths
        {
            string opPath;

            if (_searchGet)
            {
                opPath = "/";
                if (!paths.ContainsKey(opPath))
                {
                    paths.Add(opPath, new OpenApiPathItem() { Operations = new Dictionary<OperationType, OpenApiOperation>() });
                    AddCommonHttpParameters(paths[opPath]);
                }

                paths[opPath].AddOperation(OperationType.Get, BuildSystemSearchGetOasOp(schemas));
            }

            if (_searchPost)
            {
                opPath = "/_search";
                if (!paths.ContainsKey(opPath))
                {
                    paths.Add(opPath, new OpenApiPathItem() { Operations = new Dictionary<OperationType, OpenApiOperation>() });
                    AddCommonHttpParameters(paths[opPath]);
                }

                paths[opPath].AddOperation(OperationType.Post, BuildSystemSearchPostOasOp(schemas));
            }
        }

        // TODO(ginoc): need to check system conditional delete


        // handle system-level operations
        foreach (FhirOperation fhirOp in GetSystemFhirOperations(FhirOperation.OperationKindCodes.Operation))
        {
            BuildSystemOperationOasPaths(paths, schemas, fhirOp);
        }

        return paths;
    }

    /// <summary>Builds system operation oas paths.</summary>
    /// <param name="paths">  The paths.</param>
    /// <param name="schemas">The schemas.</param>
    /// <param name="fhirOp"> The FHIR operation.</param>
    private void BuildSystemOperationOasPaths(
        OpenApiPaths paths,
        Dictionary<string, OpenApiSchema> schemas,
        FhirOperation fhirOp)
    {
        // query operations cannot be invoked directly, they are added to search
        if (fhirOp.Kind == FhirOperation.OperationKindCodes.Query)
        {
            return;
        }

        Dictionary<string, FhirComplex> resources = GetFilteredResouces().ToDictionary(c => c.Name);

        if ((fhirOp.DefinedOnInstance || fhirOp.DefinedOnType) &&
            (fhirOp.ResourceTypes?.Any() ?? false))
        {
            foreach (string resourceName in fhirOp.ResourceTypes)
            {
                if (!resources.ContainsKey(resourceName))
                {
                    continue;
                }

                FhirComplex resource = resources[resourceName];

                BuildResourceOperationOasPaths(
                    paths,
                    resource,
                    schemas,
                    fhirOp);
            }
        }

        if (fhirOp.DefinedOnSystem)
        {
            string opPath;

            if (TryBuildOperationGetOasOp(null, fhirOp, schemas, OaOpLevelCodes.Instance, out OpenApiOperation oasOpGet))
            {
                opPath = $"/${fhirOp.Code}";
                if (!paths.ContainsKey(opPath))
                {
                    paths.Add(opPath, new OpenApiPathItem() { Operations = new Dictionary<OperationType, OpenApiOperation>() });
                    AddCommonHttpParameters(paths[opPath]);
                }

                // operations may get listed a few times, make sure we only add them once in each path
                if (!paths[opPath].Operations.ContainsKey(OperationType.Get))
                {
                    paths[opPath].AddOperation(OperationType.Get, oasOpGet);
                }
            }

            if (TryBuildOperationPostOasOp(null, fhirOp, schemas, OaOpLevelCodes.Instance, out OpenApiOperation oasOpPost))
            {
                opPath = $"/${fhirOp.Code}";
                if (!paths.ContainsKey(opPath))
                {
                    paths.Add(opPath, new OpenApiPathItem() { Operations = new Dictionary<OperationType, OpenApiOperation>() });
                    AddCommonHttpParameters(paths[opPath]);
                }

                // operations may get listed a few times, make sure we only add them once in each path
                if (!paths[opPath].Operations.ContainsKey(OperationType.Post))
                {
                    paths[opPath].AddOperation(OperationType.Post, oasOpPost);
                }
            }
        }
    }

    /// <summary>Builds resource operation oas paths.</summary>
    /// <param name="paths">   The paths.</param>
    /// <param name="resource">The resource.</param>
    /// <param name="schemas"> The schemas.</param>
    /// <param name="fhirOp">  The FHIR operation.</param>
    /// <returns>An OpenApiOperation.</returns>
    private void BuildResourceOperationOasPaths(
        OpenApiPaths paths,
        FhirComplex resource,
        Dictionary<string, OpenApiSchema> schemas,
        FhirOperation fhirOp)
    {
        // query operations cannot be invoked directly, they are added to search
        if (fhirOp.Kind == FhirOperation.OperationKindCodes.Query)
        {
            return;
        }

        string opPath;

        if (fhirOp.DefinedOnInstance)
        {
            if (TryBuildOperationGetOasOp(resource, fhirOp, schemas, OaOpLevelCodes.Instance, out OpenApiOperation oasOpGet))
            {
                opPath = $"/{resource.Name}/{{{PathComponentLogicalId}}}/${fhirOp.Code}";
                if (!paths.ContainsKey(opPath))
                {
                    paths.Add(opPath, new OpenApiPathItem() { Operations = new Dictionary<OperationType, OpenApiOperation>() });
                    AddCommonHttpParameters(paths[opPath]);
                }

                // operations may get listed a few times, make sure we only add them once in each path
                if (!paths[opPath].Operations.ContainsKey(OperationType.Get))
                {
                    paths[opPath].AddOperation(OperationType.Get, oasOpGet);
                }
            }

            if (TryBuildOperationPostOasOp(resource, fhirOp, schemas, OaOpLevelCodes.Instance, out OpenApiOperation oasOpPost))
            {
                opPath = $"/{resource.Name}/{{{PathComponentLogicalId}}}/${fhirOp.Code}";
                if (!paths.ContainsKey(opPath))
                {
                    paths.Add(opPath, new OpenApiPathItem() { Operations = new Dictionary<OperationType, OpenApiOperation>() });
                    AddCommonHttpParameters(paths[opPath]);
                }

                // operations may get listed a few times, make sure we only add them once in each path
                if (!paths[opPath].Operations.ContainsKey(OperationType.Post))
                {
                    paths[opPath].AddOperation(OperationType.Post, oasOpPost);
                }
            }
        }

        if (fhirOp.DefinedOnType)
        {
            if (TryBuildOperationGetOasOp(resource, fhirOp, schemas, OaOpLevelCodes.Type, out OpenApiOperation oasOpGet))
            {
                opPath = $"/{resource.Name}/${fhirOp.Code}";
                if (!paths.ContainsKey(opPath))
                {
                    paths.Add(opPath, new OpenApiPathItem() { Operations = new Dictionary<OperationType, OpenApiOperation>() });
                    AddCommonHttpParameters(paths[opPath]);
                }

                // operations may get listed a few times, make sure we only add them once in each path
                if (!paths[opPath].Operations.ContainsKey(OperationType.Get))
                {
                    paths[opPath].AddOperation(OperationType.Get, oasOpGet);
                }
            }

            if (TryBuildOperationPostOasOp(resource, fhirOp, schemas, OaOpLevelCodes.Type, out OpenApiOperation oasOpPost))
            {
                opPath = $"/{resource.Name}/${fhirOp.Code}";
                if (!paths.ContainsKey(opPath))
                {
                    paths.Add(opPath, new OpenApiPathItem() { Operations = new Dictionary<OperationType, OpenApiOperation>() });
                    AddCommonHttpParameters(paths[opPath]);
                }

                // operations may get listed a few times, make sure we only add them once in each path
                if (!paths[opPath].Operations.ContainsKey(OperationType.Post))
                {
                    paths[opPath].AddOperation(OperationType.Post, oasOpPost);
                }
            }
        }
    }

    /// <summary>Builds a resource operation get oas operation.</summary>
    /// <param name="resource">The resource.</param>
    /// <param name="fhirOp">  The FHIR operation.</param>
    /// <param name="schemas"> The schemas.</param>
    /// <param name="opLevel"> The operation level.</param>
    /// <param name="oasOp">   [out] The oas operation.</param>
    /// <returns>An OpenApiOperation.</returns>
    private bool TryBuildOperationGetOasOp(
        FhirComplex resource,
        FhirOperation fhirOp,
        Dictionary<string, OpenApiSchema> schemas,
        OaOpLevelCodes opLevel,
        out OpenApiOperation oasOp)
    {
        // operation get needs to be enabled
        if ((_openApiOptions.OperationSupport != OaHttpSupportCodes.Both) &&
            (_openApiOptions.OperationSupport != OaHttpSupportCodes.Get))
        {
            oasOp = null;
            return false;
        }

        // only enable get if we know it does not affect state
        if (fhirOp.AffectsState != false)
        {
            oasOp = null;
            return false;
        }

        if ((opLevel != OaOpLevelCodes.System) &&
            (resource == null))
        {
            oasOp = null;
            return false;
        }

        oasOp = new();
        string id = string.Empty;

        if (opLevel == OaOpLevelCodes.Instance)
        {
            id = FhirUtils.ToConvention($"{resource.Name}.Instance.{fhirOp.Code}.Get", string.Empty, _openApiOptions.IdConvention);
        }

        if (opLevel == OaOpLevelCodes.Type)
        {
            id = FhirUtils.ToConvention($"{resource.Name}.{fhirOp.Code}.Get", string.Empty, _openApiOptions.IdConvention);
        }

        if (opLevel == OaOpLevelCodes.System)
        {
            id = FhirUtils.ToConvention($"System.{fhirOp.Code}.Get", string.Empty, _openApiOptions.IdConvention);
        }

        if (string.IsNullOrEmpty(id))
        {
            oasOp = null;
            return false;
        }

        oasOp.OperationId = id;

        if (opLevel == OaOpLevelCodes.System)
        {
            oasOp.Tags.Add(new OpenApiTag() { Reference = new OpenApiReference() { Id = "System", Type = ReferenceType.Tag, } });
        }
        else
        {
            oasOp.Tags.Add(new OpenApiTag() { Reference = new OpenApiReference() { Id = resource.Name, Type = ReferenceType.Tag, } });
        }

        if (_openApiOptions.IncludeSummaries)
        {
            if (string.IsNullOrEmpty(fhirOp.Description))
            {
                oasOp.Summary = $"operation: execute the {fhirOp.Name} operation";
            }
            else
            {
                oasOp.Summary = "operation: " + fhirOp.Description;
            }
        }

        if (opLevel == OaOpLevelCodes.Instance)
        {
            // instance level includes PathComponentLogicalId segment
            oasOp.Parameters.Add(BuildReferencedParameter(PathComponentLogicalId));
        }

        if (_openApiOptions.IncludeHeaders)
        {
            oasOp.Parameters.Add(BuildReferencedParameter("Accept"));
            oasOp.Parameters.Add(BuildReferencedParameter("Prefer"));
        }

        HashSet<string> usedParams = new();

        List<FhirParameter> inParams = new();
        List<FhirParameter> outParams = new();

        HashSet<string> inResourceParamNames = new();

        foreach (FhirParameter p in fhirOp.Parameters)
        {
            switch (p.Use.FirstOrDefault('-'))
            {
                case 'i':
                case 'I':
                    inParams.Add(p);

                    if (p.ValueType?.Equals("resource", StringComparison.OrdinalIgnoreCase) ?? false)
                    {
                        inResourceParamNames.Add(p.Name);
                    }

                    break;

                case 'o':
                case 'O':
                    outParams.Add(p);
                    break;
            }
        }

        // can skip this parameter if we are on instance level and there is a single input resource
        bool canSkipInputResource = (opLevel == OaOpLevelCodes.Instance) && (inResourceParamNames.Count() == 1);

        // search for input parameters
        foreach (FhirParameter fhirParam in inParams)
        {
            // skip duplicates
            if (usedParams.Contains(fhirParam.Name))
            {
                continue;
            }

            // skip 'resource' on input if instance level
            if (canSkipInputResource && inResourceParamNames.Contains(fhirParam.Name))
            {
                continue;
            }

            // if we have parameter scopes, skip ones that do not patch
            if ((fhirParam.Scopes?.Any() ?? false) &&
                (!fhirParam.Scopes.Contains(opLevel.ToLiteral())))
            {
                continue;
            }

            // query parameters can only be 'simple' types
            if (!_info.PrimitiveTypes.ContainsKey(fhirParam.ValueType ?? "string"))
            {
                // if we cannot add a required value, fail
                if (fhirParam.Min > 0)
                {
                    oasOp = null;
                    return false;
                }

                continue;
            }

            oasOp.Parameters.Add(BuildStringParameter(fhirParam.Name, fhirParam.Documentation));
            usedParams.Add(fhirParam.Name);
        }

        if (outParams.Count == 1)
        {
            if (_info.Resources.ContainsKey(outParams[0].ValueType ?? "string"))
            {
                oasOp.Responses = BuildResponses(_responseCodesRead, outParams[0].ValueType ?? "string", schemas);
            }
            else
            {
                oasOp.Responses = BuildResponses(_responseCodesRead, "Parameters", schemas);
            }
        }
        else
        {
            oasOp.Responses = BuildResponses(_responseCodesRead, "Parameters", schemas);
        }

        return true;
    }

    /// <summary>Builds a resource fhir operation post oas operation.</summary>
    /// <param name="resource">The resource.</param>
    /// <param name="fhirOp">  The FHIR operation.</param>
    /// <param name="schemas"> The schemas.</param>
    /// <param name="opLevel"> The operation level.</param>
    /// <param name="oasOp">   [out] The oas operation.</param>
    /// <returns>An OpenApiOperation.</returns>
    private bool TryBuildOperationPostOasOp(
        FhirComplex resource,
        FhirOperation fhirOp,
        Dictionary<string, OpenApiSchema> schemas,
        OaOpLevelCodes opLevel,
        out OpenApiOperation oasOp)
    {
        // operation post needs to be enabled
        if ((_openApiOptions.OperationSupport != OaHttpSupportCodes.Both) &&
            (_openApiOptions.OperationSupport != OaHttpSupportCodes.Post))
        {
            oasOp = null;
            return false;
        }

        if ((opLevel != OaOpLevelCodes.System) &&
            (resource == null))
        {
            oasOp = null;
            return false;
        }

        oasOp = new();

        string id = string.Empty;

        if (opLevel == OaOpLevelCodes.Instance)
        {
            id = FhirUtils.ToConvention($"{resource.Name}.Instance.{fhirOp.Code}.Post", string.Empty, _openApiOptions.IdConvention);
        }

        if (opLevel == OaOpLevelCodes.Type)
        {
            id = FhirUtils.ToConvention($"{resource.Name}.{fhirOp.Code}.Post", string.Empty, _openApiOptions.IdConvention);
        }

        if (opLevel == OaOpLevelCodes.System)
        {
            id = FhirUtils.ToConvention($"System.{fhirOp.Code}.Post", string.Empty, _openApiOptions.IdConvention);
        }

        if (string.IsNullOrEmpty(id))
        {
            oasOp = null;
            return false;
        }

        oasOp.OperationId = id;

        if (opLevel == OaOpLevelCodes.System)
        {
            oasOp.Tags.Add(new OpenApiTag() { Reference = new OpenApiReference() { Id = "System", Type = ReferenceType.Tag, } });
        }
        else
        {
            oasOp.Tags.Add(new OpenApiTag() { Reference = new OpenApiReference() { Id = resource.Name, Type = ReferenceType.Tag, } });
        }

        if (_openApiOptions.IncludeSummaries)
        {
            if (string.IsNullOrEmpty(fhirOp.Description))
            {
                oasOp.Summary = $"operation: execute the {fhirOp.Name} operation";
            }
            else
            {
                oasOp.Summary = "operation: " + fhirOp.Description;
            }
        }

        if (opLevel == OaOpLevelCodes.Instance)
        {
            // instance level includes PathComponentLogicalId segment
            oasOp.Parameters.Add(BuildReferencedParameter(PathComponentLogicalId));
        }

        if (_openApiOptions.IncludeHeaders)
        {
            oasOp.Parameters.Add(BuildReferencedParameter("Accept"));
            oasOp.Parameters.Add(BuildReferencedParameter("Prefer"));
        }

        HashSet<string> usedParams = new();

        List<FhirParameter> inParams = new();
        List<FhirParameter> simpleInParams = new();
        List<FhirParameter> outParams = new();

        HashSet<string> inResourceParamNames = new();
        FhirParameter inputResourceParameter = null;

        int complexInParamCount = 0;

        foreach (FhirParameter p in fhirOp.Parameters)
        {
            switch (p.Use.FirstOrDefault('-'))
            {
                case 'i':
                case 'I':
                    inParams.Add(p);

                    if (p.ValueType?.Equals("resource", StringComparison.OrdinalIgnoreCase) ?? false)
                    {
                        inResourceParamNames.Add(p.Name);
                        inputResourceParameter = p;
                    }
                    else if (_info.Resources.ContainsKey(p.ValueType ?? string.Empty))
                    {
                        inResourceParamNames.Add(p.Name);
                        inputResourceParameter = p;
                    }
                    else if (_info.PrimitiveTypes.ContainsKey(p.ValueType ?? "string"))
                    {
                        simpleInParams.Add(p);
                    }
                    else
                    {
                        complexInParamCount++;
                    }

                    break;

                case 'o':
                case 'O':
                    outParams.Add(p);
                    break;
            }
        }

        // check for a single resource parameter and all others are 'simple' (primitive) types
        if ((inResourceParamNames.Count() == 1) &&
            (complexInParamCount == 0) &&
            (inputResourceParameter != null))
        {
            oasOp.RequestBody = new OpenApiRequestBody()
            {
                Required = true,
                Content = BuildContentMap(inputResourceParameter.ValueType ?? "Resource", schemas),
                Description = _openApiOptions.IncludeDescriptions
                    ? inputResourceParameter.Documentation
                    : null,
            };

            foreach (FhirParameter fhirParam in simpleInParams)
            {
                // skip duplicates
                if (usedParams.Contains(fhirParam.Name))
                {
                    continue;
                }

                oasOp.Parameters.Add(BuildStringParameter(fhirParam.Name, fhirParam.Documentation));
                usedParams.Add(fhirParam.Name);
            }
        }
        else
        {
            oasOp.RequestBody = new OpenApiRequestBody()
            {
                Required = true,
                Content = BuildContentMap("Parameters", schemas),
                Description = _openApiOptions.IncludeDescriptions
                    ? "Input parameters to the operation"
                    : null,
            };
        }

        if (outParams.Count() == 1)
        {
            if (_info.Resources.ContainsKey(outParams[0].ValueType ?? "string"))
            {
                oasOp.Responses = BuildResponses(_responseCodesRead, outParams[0].ValueType ?? "string", schemas);
            }
            else
            {
                oasOp.Responses = BuildResponses(_responseCodesRead, "Parameters", schemas);
            }
        }
        else
        {
            oasOp.Responses = BuildResponses(_responseCodesRead, "Parameters", schemas);
        }

        return true;
    }

    /// <summary>Adds a common HTTP parameters.</summary>
    /// <param name="pathItem">The path item.</param>
    private void AddCommonHttpParameters(OpenApiPathItem pathItem)
    {
        foreach (string code in _openApiOptions.HttpCommonParams)
        {
            pathItem.Parameters.Add(BuildReferencedParameter(code));
        }
    }

    private const string POST_SEARCH_TYPE = "string";

    /// <summary>Builds resource search system post oas operation.</summary>
    /// <param name="schemas">The schemas.</param>
    /// <returns>An OpenApiOperation.</returns>
    private OpenApiOperation BuildSystemSearchPostOasOp(
        Dictionary<string, OpenApiSchema> schemas)
    {
        OpenApiOperation oasOp = new();

        string id = FhirUtils.ToConvention("Search.System.Post", string.Empty, _openApiOptions.IdConvention);

        oasOp.OperationId = id;

        oasOp.Tags.Add(new OpenApiTag() { Reference = new OpenApiReference() { Id = "System", Type = ReferenceType.Tag, } });

        if (_openApiOptions.IncludeSummaries)
        {
            oasOp.Summary = "search-system: Search all resources";
        }

        if (_openApiOptions.IncludeHeaders)
        {
            oasOp.Parameters.Add(BuildReferencedParameter("Accept"));
            oasOp.Parameters.Add(BuildReferencedParameter("Prefer"));
        }

        oasOp.RequestBody = new OpenApiRequestBody()
        {
            Required = true,
            Content = new Dictionary<string, OpenApiMediaType>()
            {
                { "application/x-www-form-urlencoded", new OpenApiMediaType()
                    {
                        Schema = new OpenApiSchema()
                        {
                            Type = "object"
                        },
                    }
                },
            },
            Description = _openApiOptions.IncludeDescriptions
                ? $"FHIR search parameters"
                : null,
        };

        HashSet<string> usedParams = new();

        foreach (string code in _openApiOptions.HttpReadParams)
        {
            if (usedParams.Contains(code))
            {
                continue;
            }

            oasOp.RequestBody.Content["application/x-www-form-urlencoded"].Schema.Properties.Add(
                code,
                new OpenApiSchema()
                {
                    Title = code,
<<<<<<< HEAD
                    Type = "string",                                // GetBodyParamType(code),
=======
                    Type = POST_SEARCH_TYPE,
>>>>>>> 49e99e2c
                });
            usedParams.Add(code);
        }

        if (_openApiOptions.IncludeSearchParams)
        {
            foreach (string code in _openApiOptions.SearchCommonParams)
            {
                if (usedParams.Contains(code))
                {
                    continue;
                }

                oasOp.RequestBody.Content["application/x-www-form-urlencoded"].Schema.Properties.Add(
                    code,
                    new OpenApiSchema()
                    {
                        Title = code,
<<<<<<< HEAD
                        Type = "string",                            // GetBodyParamType(code),
=======
                        Type = POST_SEARCH_TYPE,
>>>>>>> 49e99e2c
                    });
                usedParams.Add(code);
            }

            foreach (string code in _openApiOptions.SearchResultParams)
            {
                if (usedParams.Contains(code))
                {
                    continue;
                }

                oasOp.RequestBody.Content["application/x-www-form-urlencoded"].Schema.Properties.Add(
                    code,
                    new OpenApiSchema()
                    {
                        Title = code,
<<<<<<< HEAD
                        Type = "string",                            // GetBodyParamType(code),
=======
                        Type = POST_SEARCH_TYPE,
>>>>>>> 49e99e2c
                    });
                usedParams.Add(code);
            }

            if ((_caps != null) &&
                (_caps.ServerSearchParameters != null))
            {
                foreach (FhirCapSearchParam capParam in _caps.ServerSearchParameters.Values)
                {
                    if (usedParams.Contains(capParam.Name))
                    {
                        continue;
                    }

<<<<<<< HEAD
                    //string advertisedType = capParam?.ParameterType.ToLiteral() ?? string.Empty;

                    //if (string.IsNullOrEmpty(advertisedType))
                    //{
                    //    advertisedType = GetBodyParamType(capParam.Name);
                    //}

=======
>>>>>>> 49e99e2c
                    oasOp.RequestBody.Content["application/x-www-form-urlencoded"].Schema.Properties.Add(
                        capParam.Name,
                        new OpenApiSchema()
                        {
                            Title = capParam.Name,
<<<<<<< HEAD
                            Type = "string",                        // advertisedType,
=======
                            Type = POST_SEARCH_TYPE,
>>>>>>> 49e99e2c
                            Description = _openApiOptions.IncludeDescriptions
                                ? capParam.Documentation
                                : null,
                        });
                    usedParams.Add(capParam.Name);
                }
            }
        }

        oasOp.Responses = BuildResponses(_responseCodesRead, "Bundle", schemas);

        return oasOp;
    }

    /// <summary>Builds resource search type oas operation.</summary>
    /// <param name="resource">The resource.</param>
    /// <param name="schemas"> The schemas.</param>
    /// <returns>An OpenApiOperation.</returns>
    private OpenApiOperation BuildResourceSearchTypePostOasOp(
        FhirComplex resource,
        Dictionary<string, OpenApiSchema> schemas)
    {
        OpenApiOperation oasOp = new();

        string id = FhirUtils.ToConvention($"Search.{resource.Name}.Post", string.Empty, _openApiOptions.IdConvention);

        oasOp.OperationId = id;

        oasOp.Tags.Add(new OpenApiTag() { Reference = new OpenApiReference() { Id = resource.Name, Type = ReferenceType.Tag, } });

        if (_openApiOptions.IncludeSummaries)
        {
            oasOp.Summary = $"search-type: Search for {resource.Name} instances";
        }

        if (_openApiOptions.IncludeHeaders)
        {
            oasOp.Parameters.Add(BuildReferencedParameter("Accept"));
            oasOp.Parameters.Add(BuildReferencedParameter("Prefer"));
        }

        oasOp.RequestBody = new OpenApiRequestBody()
        {
            Required = true,
            Content = new Dictionary<string, OpenApiMediaType>()
            {
                { "application/x-www-form-urlencoded", new OpenApiMediaType()
                    {
                        Schema = new OpenApiSchema()
                        {
                            Type = "object"
                        },
                    }
                },
            },
            Description = _openApiOptions.IncludeDescriptions
                ? $"FHIR search parameters"
                : null,
        };

        HashSet<string> usedParams = new();

        foreach (string code in _openApiOptions.HttpReadParams)
        {
            if (usedParams.Contains(code))
            {
                continue;
            }

            oasOp.RequestBody.Content["application/x-www-form-urlencoded"].Schema.Properties.Add(
                code,
                new OpenApiSchema()
                {
                    Title = code,
<<<<<<< HEAD
                    Type = "string",                            // GetBodyParamType(code, resource.Name),
=======
                    Type = POST_SEARCH_TYPE,
>>>>>>> 49e99e2c
                });
            usedParams.Add(code);
        }

        if (_openApiOptions.IncludeSearchParams)
        {
            foreach (string code in _openApiOptions.SearchCommonParams)
            {
                if (usedParams.Contains(code))
                {
                    continue;
                }

                oasOp.RequestBody.Content["application/x-www-form-urlencoded"].Schema.Properties.Add(
                    code,
                    new OpenApiSchema()
                    {
                        Title = code,
<<<<<<< HEAD
                        Type = "string",                        // GetBodyParamType(code, resource.Name),
=======
                        Type = POST_SEARCH_TYPE,
>>>>>>> 49e99e2c
                    });
                usedParams.Add(code);
            }

            foreach (string code in _openApiOptions.SearchResultParams)
            {
                if (usedParams.Contains(code))
                {
                    continue;
                }

                oasOp.RequestBody.Content["application/x-www-form-urlencoded"].Schema.Properties.Add(
                    code,
                    new OpenApiSchema()
                    {
                        Title = code,
<<<<<<< HEAD
                        Type = "string",                        // GetBodyParamType(code, resource.Name),
=======
                        Type = POST_SEARCH_TYPE,
>>>>>>> 49e99e2c
                    });
                usedParams.Add(code);
            }

            foreach (FhirSearchParam fhirSp in GetResourceSearchParameters(resource.Name))
            {
                if (usedParams.Contains(fhirSp.Code))
                {
                    continue;
                }

                oasOp.RequestBody.Content["application/x-www-form-urlencoded"].Schema.Properties.Add(
                    fhirSp.Code,
                    new OpenApiSchema()
                    {
                        Title = fhirSp.Name,
<<<<<<< HEAD
                        Type = "string",                        // fhirSp.ValueType ?? "string",
=======
                        Type = "string",
>>>>>>> 49e99e2c
                    });

                usedParams.Add(fhirSp.Code);
            }
        }

        oasOp.Responses = BuildResponses(_responseCodesRead, "Bundle", schemas);

        return oasOp;
    }

    /// <summary>Builds resource search system get oas operation.</summary>
    /// <param name="schemas">The schemas.</param>
    /// <returns>An OpenApiOperation.</returns>
    private OpenApiOperation BuildSystemSearchGetOasOp(
        Dictionary<string, OpenApiSchema> schemas)
    {
        OpenApiOperation oasOp = new();

        string id = FhirUtils.ToConvention("Search.System.Get", string.Empty, _openApiOptions.IdConvention);

        oasOp.OperationId = id;

        oasOp.Tags.Add(new OpenApiTag() { Reference = new OpenApiReference() { Id = "System", Type = ReferenceType.Tag, } });

        if (_openApiOptions.IncludeSummaries)
        {
            oasOp.Summary = "search-sytem: Search all resources";
        }

        if (_openApiOptions.IncludeHeaders)
        {
            oasOp.Parameters.Add(BuildReferencedParameter("Accept"));
            oasOp.Parameters.Add(BuildReferencedParameter("Prefer"));
        }

        HashSet<string> usedParams = new();

        foreach (string code in _openApiOptions.HttpReadParams)
        {
            if (usedParams.Contains(code))
            {
                continue;
            }

            oasOp.Parameters.Add(BuildReferencedParameter(code));
            usedParams.Add(code);
        }

        if (_openApiOptions.IncludeSearchParams)
        {
            foreach (string code in _openApiOptions.SearchCommonParams)
            {
                if (usedParams.Contains(code))
                {
                    continue;
                }

                oasOp.Parameters.Add(BuildReferencedParameter(code));
                usedParams.Add(code);
            }

            foreach (string code in _openApiOptions.SearchResultParams)
            {
                if (usedParams.Contains(code))
                {
                    continue;
                }

                oasOp.Parameters.Add(BuildReferencedParameter(code));
                usedParams.Add(code);
            }

            if ((_caps != null) &&
                (_caps.ServerSearchParameters != null))
            {
                foreach (FhirCapSearchParam capParam in _caps.ServerSearchParameters.Values)
                {
                    if (usedParams.Contains(capParam.Name))
                    {
                        continue;
                    }

                    oasOp.Parameters.Add(BuildStringParameter(capParam.Name, capParam.Documentation));
                    usedParams.Add(capParam.Name);
                }
            }
        }

        oasOp.Responses = BuildResponses(_responseCodesRead, "Bundle", schemas);

        return oasOp;
    }

    /// <summary>Builds resource search type oas operation.</summary>
    /// <param name="resource">       The resource.</param>
    /// <param name="schemas">        The schemas.</param>
    /// <param name="consolidatedSps">The consolidated search parameter keys.</param>
    /// <returns>An OpenApiOperation.</returns>
    private OpenApiOperation BuildResourceSearchTypeGetOasOp(
        FhirComplex resource,
        Dictionary<string, OpenApiSchema> schemas)
    {
        OpenApiOperation oasOp = new();

        string id = FhirUtils.ToConvention($"Search.{resource.Name}.Get", string.Empty, _openApiOptions.IdConvention);

        oasOp.OperationId = id;

        oasOp.Tags.Add(new OpenApiTag() { Reference = new OpenApiReference() { Id = resource.Name, Type = ReferenceType.Tag, } });

        if (_openApiOptions.IncludeSummaries)
        {
            oasOp.Summary = $"search-type: Search for {resource.Name} instances";
        }

        if (_openApiOptions.IncludeHeaders)
        {
            oasOp.Parameters.Add(BuildReferencedParameter("Accept"));
            oasOp.Parameters.Add(BuildReferencedParameter("Prefer"));
        }

        HashSet<string> usedParams = new();

        foreach (string code in _openApiOptions.HttpReadParams)
        {
            if (usedParams.Contains(code))
            {
                continue;
            }

            oasOp.Parameters.Add(BuildReferencedParameter(code));
            usedParams.Add(code);
        }

        if (_openApiOptions.IncludeSearchParams)
        {
            foreach (string code in _openApiOptions.SearchCommonParams)
            {
                if (usedParams.Contains(code))
                {
                    continue;
                }

                oasOp.Parameters.Add(BuildReferencedParameter(code));
                usedParams.Add(code);
            }

            foreach (string code in _openApiOptions.SearchResultParams)
            {
                if (usedParams.Contains(code))
                {
                    continue;
                }

                oasOp.Parameters.Add(BuildReferencedParameter(code));
                usedParams.Add(code);
            }

            foreach (FhirSearchParam fhirSp in GetResourceSearchParameters(resource.Name))
            {
                if (usedParams.Contains(fhirSp.Code))
                {
                    continue;
                }

                if (_openApiOptions.ConsolidateSearchParams)
                {
                    oasOp.Parameters.Add(BuildReferencedParameter(fhirSp.Code));
                    usedParams.Add(fhirSp.Code);
                    continue;
                }

                if (fhirSp.ValueType?.Equals("number") ?? false)
                {
                    oasOp.Parameters.Add(BuildNumberParameter(fhirSp.Code, fhirSp.Description));
                }
                else
                {
                    oasOp.Parameters.Add(BuildStringParameter(fhirSp.Code, fhirSp.Description));
                }

                usedParams.Add(fhirSp.Code);
            }
        }

        //if ((_caps != null) &&
        //    (_caps.ResourceInteractions != null) &&
        //    _caps.ResourceInteractions.ContainsKey(resource.Name))
        //{
        //    foreach (FhirCapSearchParam capParam in _caps.ResourceInteractions[resource.Name].SearchParameters.Values)
        //    {
        //        if (usedParams.Contains(capParam.Name))
        //        {
        //            continue;
        //        }

        //        oasOp.Parameters.Add(BuildStringParameter(capParam.Name, capParam.Documentation));
        //        usedParams.Add(capParam.Name);
        //    }
        //}

        oasOp.Responses = BuildResponses(_responseCodesRead, "Bundle", schemas);

        return oasOp;
    }

    /// <summary>Builds resource update oas operation.</summary>
    /// <param name="resource">The resource.</param>
    /// <param name="schemas"> The schemas.</param>
    /// <returns>An OpenApiOperation.</returns>
    private OpenApiOperation BuildResourceCreateOasOp(
        FhirComplex resource,
        Dictionary<string, OpenApiSchema> schemas)
    {
        OpenApiOperation oasOp = new();

        string id = FhirUtils.ToConvention("Create." + resource.Name, string.Empty, _openApiOptions.IdConvention);

        oasOp.OperationId = id;

        oasOp.Tags.Add(new OpenApiTag() { Reference = new OpenApiReference() { Id = resource.Name, Type = ReferenceType.Tag, } });

        if (_openApiOptions.IncludeSummaries)
        {
            oasOp.Summary = $"create: Create a new {resource.Name} instance";
        }

        if (_openApiOptions.IncludeHeaders)
        {
            oasOp.Parameters.Add(BuildReferencedParameter("Accept"));
            oasOp.Parameters.Add(BuildReferencedParameter("Prefer"));

            if (ResolveConditionalCreate(resource.Name))
            {
                oasOp.Parameters.Add(BuildReferencedParameter("If-None-Exist"));
            }
        }

        oasOp.RequestBody = new OpenApiRequestBody()
        {
            Required = true,
            Content = BuildContentMap(resource.Name, schemas),
            Description = _openApiOptions.IncludeDescriptions
                ? $"A FHIR {resource.Name}"
                : null,
        };

        oasOp.Responses = BuildResponses(_responseCodesUpdate, resource.Name, schemas);

        return oasOp;
    }


    /// <summary>Builds resource history type oas operation.</summary>
    /// <param name="resource">The resource.</param>
    /// <param name="schemas"> The schemas.</param>
    /// <returns>An OpenApiOperation.</returns>
    private OpenApiOperation BuildResourceHistoryTypeOasOp(
        FhirComplex resource,
        Dictionary<string, OpenApiSchema> schemas)
    {
        OpenApiOperation oasOp = new();

        string id = FhirUtils.ToConvention("History.Type." + resource.Name, string.Empty, _openApiOptions.IdConvention);

        oasOp.OperationId = id;

        oasOp.Tags.Add(new OpenApiTag() { Reference = new OpenApiReference() { Id = resource.Name, Type = ReferenceType.Tag, } });

        if (_openApiOptions.IncludeSummaries)
        {
            oasOp.Summary = $"history-type: Get the change history of all {resource.Name} resources";
        }

        if (_openApiOptions.IncludeHeaders)
        {
            oasOp.Parameters.Add(BuildReferencedParameter("Accept"));
            oasOp.Parameters.Add(BuildReferencedParameter("Prefer"));

            switch (ResolveConditionalRead(resource.Name))
            {
                case ConditionalReadPolicy.NotSupported:
                    break;
                case ConditionalReadPolicy.ModifiedSince:
                    oasOp.Parameters.Add(BuildReferencedParameter("If-Modified-Since"));
                    break;
                case ConditionalReadPolicy.NotMatch:
                    oasOp.Parameters.Add(BuildReferencedParameter("If-None-Match"));
                    break;
                case ConditionalReadPolicy.FullSupport:
                    oasOp.Parameters.Add(BuildReferencedParameter("If-Modified-Since"));
                    oasOp.Parameters.Add(BuildReferencedParameter("If-None-Match"));
                    break;
            }
        }

        foreach (string code in _openApiOptions.HttpReadParams)
        {
            oasOp.Parameters.Add(BuildReferencedParameter(code));
        }

        foreach (string code in _openApiOptions.HistoryParams)
        {
            oasOp.Parameters.Add(BuildReferencedParameter(code));
        }

        oasOp.Responses = BuildResponses(_responseCodesRead, "Bundle", schemas);

        return oasOp;
    }

    /// <summary>Builds resource history instance oas operation.</summary>
    /// <param name="resource">The resource.</param>
    /// <param name="schemas"> The schemas.</param>
    /// <returns>An OpenApiOperation.</returns>
    private OpenApiOperation BuildResourceHistoryInstanceOasOp(
        FhirComplex resource,
        Dictionary<string, OpenApiSchema> schemas)
    {
        OpenApiOperation oasOp = new();

        string id = FhirUtils.ToConvention("History.Instance." + resource.Name, string.Empty, _openApiOptions.IdConvention);

        oasOp.OperationId = id;

        oasOp.Tags.Add(new OpenApiTag() { Reference = new OpenApiReference() { Id = resource.Name, Type = ReferenceType.Tag, } });

        if (_openApiOptions.IncludeSummaries)
        {
            oasOp.Summary = $"history-instance: Get the change history of a specific {resource.Name} resource";
        }

        // history instance includes PathComponentLogicalId segment
        oasOp.Parameters.Add(BuildReferencedParameter(PathComponentLogicalId));

        if (_openApiOptions.IncludeHeaders)
        {
            oasOp.Parameters.Add(BuildReferencedParameter("Accept"));
            oasOp.Parameters.Add(BuildReferencedParameter("Prefer"));

            switch (ResolveConditionalRead(resource.Name))
            {
                case ConditionalReadPolicy.NotSupported:
                    break;
                case ConditionalReadPolicy.ModifiedSince:
                    oasOp.Parameters.Add(BuildReferencedParameter("If-Modified-Since"));
                    break;
                case ConditionalReadPolicy.NotMatch:
                    oasOp.Parameters.Add(BuildReferencedParameter("If-None-Match"));
                    break;
                case ConditionalReadPolicy.FullSupport:
                    oasOp.Parameters.Add(BuildReferencedParameter("If-Modified-Since"));
                    oasOp.Parameters.Add(BuildReferencedParameter("If-None-Match"));
                    break;
            }
        }

        foreach (string code in _openApiOptions.HttpReadParams)
        {
            oasOp.Parameters.Add(BuildReferencedParameter(code));
        }

        foreach (string code in _openApiOptions.HistoryParams)
        {
            oasOp.Parameters.Add(BuildReferencedParameter(code));
        }

        oasOp.Responses = BuildResponses(_responseCodesRead, "Bundle", schemas);

        return oasOp;
    }

    /// <summary>Builds resource delete oas operation.</summary>
    /// <param name="resource">The resource.</param>
    /// <param name="schemas"> The schemas.</param>
    /// <returns>An OpenApiOperation.</returns>
    private OpenApiOperation BuildResourceDeleteOasOp(
        FhirComplex resource,
        Dictionary<string, OpenApiSchema> schemas)
    {
        ConditionalDeletePolicy conditionalDelete = ResolveConditiaonlDelete(resource.Name);

        OpenApiOperation oasOp = new();

        string id = FhirUtils.ToConvention("Delete." + resource.Name, string.Empty, _openApiOptions.IdConvention);

        oasOp.OperationId = id;

        oasOp.Tags.Add(new OpenApiTag() { Reference = new OpenApiReference() { Id = resource.Name, Type = ReferenceType.Tag, } });

        if (_openApiOptions.IncludeSummaries)
        {
            oasOp.Summary = $"delete: Perform a loical delete on a {resource.Name} instance";
        }

        // delete includes PathComponentLogicalId segment
        oasOp.Parameters.Add(BuildReferencedParameter(PathComponentLogicalId));

        if (_openApiOptions.IncludeHeaders)
        {
            oasOp.Parameters.Add(BuildReferencedParameter("Accept"));
            oasOp.Parameters.Add(BuildReferencedParameter("Prefer"));

            if (conditionalDelete != ConditionalDeletePolicy.NotSupported)
            {
                oasOp.Parameters.Add(BuildReferencedParameter("If-Match"));
            }
        }

        // conditional deletes take search parameters
        if ((conditionalDelete != ConditionalDeletePolicy.NotSupported) &&
            _openApiOptions.IncludeSearchParams)
        {
            HashSet<string> usedParams = new();

            foreach (string code in _openApiOptions.SearchCommonParams)
            {
                if (usedParams.Contains(code))
                {
                    continue;
                }

                oasOp.Parameters.Add(BuildReferencedParameter(code));
                usedParams.Add(code);
            }

            foreach (FhirSearchParam fhirSp in GetResourceSearchParameters(resource.Name))
            {
                if (_openApiOptions.ConsolidateSearchParams)
                {
                    oasOp.Parameters.Add(BuildReferencedParameter(fhirSp.Code));
                    usedParams.Add(fhirSp.Code);
                    continue;
                }

                if (fhirSp.ValueType?.Equals("number") ?? false)
                {
                    oasOp.Parameters.Add(BuildNumberParameter(fhirSp.Code, fhirSp.Description));
                }
                else
                {
                    oasOp.Parameters.Add(BuildStringParameter(fhirSp.Code, fhirSp.Description));
                }

                usedParams.Add(fhirSp.Code);
            }
        }

        oasOp.Responses = BuildResponses(_responseCodesDelete, resource.Name, schemas);

        return oasOp;
    }

    /// <summary>Builds resource patch oas operation.</summary>
    /// <param name="resource">The resource.</param>
    /// <param name="schemas"> The schemas.</param>
    /// <returns>An OpenApiOperation.</returns>
    private OpenApiOperation BuildResourcePatchOasOp(
        FhirComplex resource,
        Dictionary<string, OpenApiSchema> schemas)
    {
        OpenApiOperation oasOp = new();

        string id = FhirUtils.ToConvention("Patch." + resource.Name, string.Empty, _openApiOptions.IdConvention);

        oasOp.OperationId = id;

        oasOp.Tags.Add(new OpenApiTag() { Reference = new OpenApiReference() { Id = resource.Name, Type = ReferenceType.Tag, } });

        if (_openApiOptions.IncludeSummaries)
        {
            oasOp.Summary = $"patch: Patch a {resource.Name} instance";
        }

        // patch includes PathComponentLogicalId segment
        oasOp.Parameters.Add(BuildReferencedParameter(PathComponentLogicalId));

        if (_openApiOptions.IncludeHeaders)
        {
            oasOp.Parameters.Add(BuildReferencedParameter("Accept"));
            oasOp.Parameters.Add(BuildReferencedParameter("Prefer"));

            if (ResolveConditionalPatch(resource.Name))
            {
                oasOp.Parameters.Add(BuildReferencedParameter("If-Match"));
            }
        }

        oasOp.RequestBody = new OpenApiRequestBody()
        {
            Required = true,
            Content = BuildContentMapForPatch(resource.Name, schemas),
            Description = _openApiOptions.IncludeDescriptions
                ? $"Patch to apply to a FHIR {resource.Name} record"
                : null,
        };

        oasOp.Responses = BuildResponses(_responseCodesConditionalOrPatch, resource.Name, schemas);

        return oasOp;
    }

    /// <summary>Builds resource update oas operation.</summary>
    /// <param name="resource">The resource.</param>
    /// <param name="schemas"> The schemas.</param>
    /// <returns>An OpenApiOperation.</returns>
    private OpenApiOperation BuildResourceUpdateOasOp(
        FhirComplex resource,
        Dictionary<string, OpenApiSchema> schemas)
    {
        OpenApiOperation oasOp = new();

        bool supportUpdateCreate = ResolveUpdateCreate(resource.Name);
        bool supportConditionalCreate = supportUpdateCreate && ResolveConditionalCreate(resource.Name);
        bool supportConditionalUpdate = ResolveConditionalUpdate(resource.Name);

        string id;

        if (ResolveUpdateCreate(resource.Name))
        {
            id = FhirUtils.ToConvention("UpdateOrCreate." + resource.Name, string.Empty, _openApiOptions.IdConvention);

            if (_openApiOptions.IncludeSummaries)
            {
                oasOp.Summary = $"update,create: Update or Create a {resource.Name} instance";
            }
        }
        else
        {
            id = FhirUtils.ToConvention("Update." + resource.Name, string.Empty, _openApiOptions.IdConvention);

            if (_openApiOptions.IncludeSummaries)
            {
                oasOp.Summary = $"update: Update a {resource.Name} instance";
            }
        }

        oasOp.OperationId = id;

        oasOp.Tags.Add(new OpenApiTag() { Reference = new OpenApiReference() { Id = resource.Name, Type = ReferenceType.Tag, } });

        // update includes PathComponentLogicalId segment
        oasOp.Parameters.Add(BuildReferencedParameter(PathComponentLogicalId));

        if (_openApiOptions.IncludeHeaders)
        {
            oasOp.Parameters.Add(BuildReferencedParameter("Accept"));
            oasOp.Parameters.Add(BuildReferencedParameter("Prefer"));

            if (supportUpdateCreate && supportConditionalCreate)
            {
                oasOp.Parameters.Add(BuildReferencedParameter("If-None-Exist"));
            }

            if (supportConditionalUpdate)
            {
                oasOp.Parameters.Add(BuildReferencedParameter("If-Match"));
                oasOp.Parameters.Add(BuildReferencedParameter("If-None-Match"));
            }
        }

        // conditional updates take search parameters
        if (ResolveConditionalUpdate(resource.Name))
        {
            if (_openApiOptions.IncludeSearchParams)
            {
                HashSet<string> usedParams = new();

                foreach (string code in _openApiOptions.SearchCommonParams)
                {
                    if (usedParams.Contains(code))
                    {
                        continue;
                    }

                    oasOp.Parameters.Add(BuildReferencedParameter(code));
                    usedParams.Add(code);
                }

                foreach (FhirSearchParam fhirSp in GetResourceSearchParameters(resource.Name))
                {
                    if (_openApiOptions.ConsolidateSearchParams)
                    {
                        oasOp.Parameters.Add(BuildReferencedParameter(fhirSp.Code));
                        usedParams.Add(fhirSp.Code);
                        continue;
                    }

                    if (fhirSp.ValueType?.Equals("number") ?? false)
                    {
                        oasOp.Parameters.Add(BuildNumberParameter(fhirSp.Code, fhirSp.Description));
                    }
                    else
                    {
                        oasOp.Parameters.Add(BuildStringParameter(fhirSp.Code, fhirSp.Description));
                    }

                    usedParams.Add(fhirSp.Code);
                }
            }
        }

        oasOp.RequestBody = new OpenApiRequestBody()
        {
            Required = true,
            Content = BuildContentMap(resource.Name, schemas),
            Description = _openApiOptions.IncludeDescriptions
                ? $"An updated FHIR {resource.Name}"
                : null,
        };

        oasOp.Responses = BuildResponses(_responseCodesUpdate, resource.Name, schemas);

        return oasOp;
    }

    /// <summary>Builds resource VRead oas operation.</summary>
    /// <param name="resource">The resource.</param>
    /// <param name="schemas"> The schemas.</param>
    /// <returns>An OpenApiOperation.</returns>
    private OpenApiOperation BuildResourceVReadOasOp(
        FhirComplex resource,
        Dictionary<string, OpenApiSchema> schemas)
    {
        OpenApiOperation oasOp = new();

        string id = FhirUtils.ToConvention("VRead." + resource.Name, string.Empty, _openApiOptions.IdConvention);

        oasOp.OperationId = id;

        oasOp.Tags.Add(new OpenApiTag() { Reference = new OpenApiReference() { Id = resource.Name, Type = ReferenceType.Tag, } });

        if (_openApiOptions.IncludeSummaries)
        {
            oasOp.Summary = $"vread: Read {resource.Name} instance with specific version";
        }

        // vread includes PathComponentLogicalId segment
        oasOp.Parameters.Add(BuildReferencedParameter(PathComponentLogicalId));

        // vread includes PathComponentVersionId segment
        oasOp.Parameters.Add(BuildReferencedParameter(PathComponentVersionId));

        foreach (string code in _openApiOptions.HttpReadParams)
        {
            oasOp.Parameters.Add(BuildReferencedParameter(code));
        }

        if (_openApiOptions.IncludeHeaders)
        {
            oasOp.Parameters.Add(BuildReferencedParameter("Accept"));
            oasOp.Parameters.Add(BuildReferencedParameter("Prefer"));

            switch (ResolveConditionalRead(resource.Name))
            {
                case ConditionalReadPolicy.NotSupported:
                    break;
                case ConditionalReadPolicy.ModifiedSince:
                    oasOp.Parameters.Add(BuildReferencedParameter("If-Modified-Since"));
                    break;
                case ConditionalReadPolicy.NotMatch:
                    oasOp.Parameters.Add(BuildReferencedParameter("If-None-Match"));
                    break;
                case ConditionalReadPolicy.FullSupport:
                    oasOp.Parameters.Add(BuildReferencedParameter("If-Modified-Since"));
                    oasOp.Parameters.Add(BuildReferencedParameter("If-None-Match"));
                    break;
            }
        }

        oasOp.Responses = BuildResponses(_responseCodesRead, resource.Name, schemas);

        return oasOp;
    }

    /// <summary>Builds resource read oas operation.</summary>
    /// <param name="resource">The resource.</param>
    /// <param name="schemas"> The schemas.</param>
    /// <returns>An OpenApiOperation.</returns>
    private OpenApiOperation BuildResourceReadOasOp(
        FhirComplex resource,
        Dictionary<string, OpenApiSchema> schemas)
    {
        OpenApiOperation oasOp = new();

        string id = FhirUtils.ToConvention("Read." + resource.Name, string.Empty, _openApiOptions.IdConvention);

        oasOp.OperationId = id;

        oasOp.Tags.Add(new OpenApiTag() { Reference = new OpenApiReference() { Id = resource.Name, Type = ReferenceType.Tag, } });

        if (_openApiOptions.IncludeSummaries)
        {
            oasOp.Summary = $"read: Read a FHIR {resource.Name}";
        }

        // read includes PathComponentLogicalId segment
        oasOp.Parameters.Add(BuildReferencedParameter(PathComponentLogicalId));

        foreach (string code in _openApiOptions.HttpReadParams)
        {
            oasOp.Parameters.Add(BuildReferencedParameter(code));
        }

        if (_openApiOptions.IncludeHeaders)
        {
            oasOp.Parameters.Add(BuildReferencedParameter("Accept"));
            oasOp.Parameters.Add(BuildReferencedParameter("Prefer"));

            switch (ResolveConditionalRead(resource.Name))
            {
                case ConditionalReadPolicy.NotSupported:
                    break;
                case ConditionalReadPolicy.ModifiedSince:
                    oasOp.Parameters.Add(BuildReferencedParameter("If-Modified-Since"));
                    break;
                case ConditionalReadPolicy.NotMatch:
                    oasOp.Parameters.Add(BuildReferencedParameter("If-None-Match"));
                    break;
                case ConditionalReadPolicy.FullSupport:
                    oasOp.Parameters.Add(BuildReferencedParameter("If-Modified-Since"));
                    oasOp.Parameters.Add(BuildReferencedParameter("If-None-Match"));
                    break;
            }
        }

        oasOp.Responses = BuildResponses(_responseCodesRead, resource.Name, schemas);

        return oasOp;
    }

    /// <summary>Builds the responses.</summary>
    /// <param name="responseCodes">The response codes.</param>
    /// <param name="resourceName"> Name of the resource.</param>
    /// <param name="schemas">      The schemas.</param>
    private OpenApiResponses BuildResponses(
        int[] responseCodes,
        string resourceName,
        Dictionary<string, OpenApiSchema> schemas)
    {
        // TODO(ginoc): figure out which response headers belong on which response types

        OpenApiResponses r = new();

        if (_openApiOptions.SingleResponseCode)
        {
            switch (responseCodes[0])
            {
                case 200:
                case 201:
                    r.Add(
                        responseCodes[0].ToString(),
                        new OpenApiResponse()
                        {
                            Description = _httpResponseDescriptions[responseCodes[0]],
                            Content = BuildContentMap(resourceName, schemas),
                        });
                    break;

                default:
                    r.Add(
                        responseCodes[0].ToString(),
                        new OpenApiResponse()
                        {
                            Description = _httpResponseDescriptions[responseCodes[0]],
                        });
                    break;
            }
        }
        else
        {
            foreach (int code in responseCodes)
            {
                switch (code)
                {
                    case 200:
                    case 201:
                        r.Add(
                            code.ToString(),
                            new OpenApiResponse()
                            {
                                Description = _httpResponseDescriptions[code],
                                Content = BuildContentMap(resourceName, schemas),
                            });
                        break;

                    default:
                        r.Add(
                            code.ToString(),
                            new OpenApiResponse()
                            {
                                Description = _httpResponseDescriptions[code],
                            });
                        break;
                }
            }
        }

        return r;
    }

    /// <summary>Gets the interactions in this collection.</summary>
    /// <param name="resourceName">Name of the resource.</param>
    /// <returns>
    /// An enumerator that allows foreach to be used to process the interactions in this collection.
    /// </returns>
    private IEnumerable<FhirInteractionCodes> GetInteractions(string resourceName)
    {
        if (!IncludeResouce(resourceName))
        {
            return Array.Empty<FhirInteractionCodes>();
        }

        List<FhirInteractionCodes> interactions = new();

        if (_caps != null)
        {
            if (!_caps.ResourceInteractions.ContainsKey(resourceName))
            {
                return Array.Empty<FhirInteractionCodes>();
            }

            if (_openApiOptions.GenerateReadOnly)
            {
                return _caps.ResourceInteractions[resourceName].Interactions.Where(i => _resInteracionHashRO.Contains(i));
            }

            if (_openApiOptions.GenerateWriteOnly)
            {
                return _caps.ResourceInteractions[resourceName].Interactions.Where(i => _resInteactionHashWO.Contains(i));
            }

            return _caps.ResourceInteractions[resourceName].Interactions;
        }

        if (_openApiOptions.GenerateReadOnly)
        {
            return _resInteractionsRO;
        }

        if (_openApiOptions.GenerateWriteOnly)
        {
            return _resInteractionsWO;
        }

        return _resInteractionsRW;
    }

    /// <summary>Gets the resource FHIR operations in this collection.</summary>
    /// <param name="resourceName">Name of the resource.</param>
    /// <param name="kindFilter">  (Optional) A filter specifying the kind.</param>
    /// <returns>
    /// An enumerator that allows foreach to be used to process the resource FHIR operations in this
    /// collection.
    /// </returns>
    private IEnumerable<FhirOperation> GetResourceFhirOperations(
        string resourceName,
        FhirOperation.OperationKindCodes? kindFilter = null)
    {
        if (!IncludeResouce(resourceName))
        {
            return Array.Empty<FhirOperation>();
        }

        HashSet<string> resourceAndParentsHash = _info.GetInheritanceNamesHash(resourceName);

        if (!resourceAndParentsHash.Any())
        {
            // unknown resource name
            return Array.Empty<FhirOperation>();
        }

        List<FhirOperation> operations = new();

        if (_caps != null)
        {
            if (!_caps.ResourceInteractions.ContainsKey(resourceName))
            {
                return Array.Empty<FhirOperation>();
            }

            // check operations for this specific resource
            foreach (FhirCapOperation capOp in _caps.ResourceInteractions[resourceName].Operations.Values)
            {
                if (!FhirManager.Current.TryResolveCanonical(_info.FhirSequence, capOp.DefinitionCanonical, _exporterOptions.ResolveExternal, out FhirArtifactClassEnum ac, out object fhirOpObj))
                {
                    Console.WriteLine($"Skipping unresolvable Operation: {capOp.DefinitionCanonical}");
                    continue;
                }

                if (!(fhirOpObj is FhirOperation fhirOp))
                {
                    Console.WriteLine($"Operation canonical '{capOp.DefinitionCanonical}' resolved to {ac}");
                    continue;
                }

                // since some operation definitions exclude the resource type when they mean 'Resource', missing defaults to true
                if (!(fhirOp.ResourceTypes?.Any(rt => resourceAndParentsHash.Contains(rt)) ?? true))
                {
                    Console.WriteLine($"Skipping {resourceName} requested operation '{capOp.DefinitionCanonical}' - definition cannot apply here");
                    continue;
                }

                if ((kindFilter == null) ||
                    (kindFilter == fhirOp.Kind))
                {
                    operations.Add(fhirOp);
                }
            }

            // some servers just shove all operations into system-level reporting
            foreach (FhirCapOperation capOp in _caps.ServerOperations.Values)
            {
                if (!FhirManager.Current.TryResolveCanonical(_info.FhirSequence, capOp.DefinitionCanonical, _exporterOptions.ResolveExternal, out FhirArtifactClassEnum ac, out object fhirOpObj))
                {
                    continue;
                }

                if (!(fhirOpObj is FhirOperation fhirOp))
                {
                    continue;
                }

                // since some operation definitions exclude the resource type when they mean 'Resource', missing defaults to true
                if (!(fhirOp.ResourceTypes?.Any(rt => resourceAndParentsHash.Contains(rt)) ?? true))
                {
                    continue;
                }

                if ((!fhirOp.DefinedOnInstance) && (!fhirOp.DefinedOnType))
                {
                    continue;
                }

                if ((kindFilter == null) ||
                    (kindFilter == fhirOp.Kind))
                {
                    operations.Add(fhirOp);
                }
            }

            return operations;
        }

        // if there is no capabilties, just check everything in the package
        foreach (FhirOperation fhirOp in _info.OperationsByUrl.Values)
        {
            if (!(fhirOp.ResourceTypes?.Contains(resourceName) ?? false))
            {
                continue;
            }

            if ((!fhirOp.DefinedOnInstance) && (!fhirOp.DefinedOnType))
            {
                continue;
            }

            if ((kindFilter == null) ||
                (kindFilter == fhirOp.Kind))
            {
                operations.Add(fhirOp);
            }
        }

        return operations;
    }

    /// <summary>Gets FHIR query search parameter.</summary>
    /// <param name="uriBase">     The URI base.</param>
    /// <param name="resourceName">Name of the resource.</param>
    /// <returns>The FHIR query search parameter.</returns>
    private FhirSearchParam GetFhirQuerySearchParam(
        Uri uriBase,
        string resourceName)
    {
        return new FhirSearchParam(
            "_query",
            new Uri(uriBase, "/SearchParameter/Resource-query"),
            _info.VersionString,
            "_query",
            "A custom search profile that describes a specific defined query operation",
            "A custom search profile that describes a specific defined query operation",
            "_query",
            new List<string>() { resourceName },
            null,
            "string",
            string.Empty,
            string.Empty,
            null,
            false,
            string.Empty,
            string.Empty,
            string.Empty);
    }

    /// <summary>Gets the resource search parameters in this collection.</summary>
    /// <param name="resourceName">Name of the resource.</param>
    /// <returns>
    /// An enumerator that allows foreach to be used to process the resource FHIR search parameters in this
    /// collection.
    /// </returns>
    private IEnumerable<FhirSearchParam> GetResourceSearchParameters(string resourceName)
    {
        if (!IncludeResouce(resourceName))
        {
            return Array.Empty<FhirSearchParam>();
        }

        HashSet<string> used = new();
        List<FhirSearchParam> searchParameters = new();

        if (_caps != null)
        {
            Uri uriBase = string.IsNullOrEmpty(_caps.Url)
                ? new Uri("http://fhir-codegen-local/SearchParameter")
                : new Uri(_caps.Url);

            if (!_caps.ResourceInteractions.ContainsKey(resourceName))
            {
                return Array.Empty<FhirSearchParam>();
            }

            // check operations for this specific resource
            foreach (FhirCapSearchParam capSp in _caps.ResourceInteractions[resourceName].SearchParameters.Values)
            {
                if (used.Contains(capSp.Name))
                {
                    continue;
                }

                if (!string.IsNullOrEmpty(capSp.DefinitionCanonical))
                {
                    if (FhirManager.Current.TryResolveCanonical(_info.FhirSequence, capSp.DefinitionCanonical, _exporterOptions.ResolveExternal, out FhirArtifactClassEnum ac, out object fhirSpObj) &&
                        (fhirSpObj is FhirSearchParam fhirSp))
                    {
                        searchParameters.Add(fhirSp);
                        used.Add(capSp.Name);
                        continue;
                    }
                }

                // create a 'local' canonical for referecing
                searchParameters.Add(new FhirSearchParam(
                    capSp.Name,
                    string.IsNullOrEmpty(capSp.DefinitionCanonical)
                        ? new Uri(uriBase, resourceName + "-" + capSp.Name)
                        : new Uri(capSp.DefinitionCanonical),
                    _info.VersionString,
                    capSp.Name,
                    capSp.Documentation,
                    capSp.Documentation,
                    capSp.Name,
                    new List<string>() { resourceName },
                    null,
                    capSp.ParameterType.ToLiteral(),
                    string.Empty,
                    string.Empty,
                    null,
                    false,
                    string.Empty,
                    string.Empty,
                    string.Empty));

                used.Add(capSp.Name);
            }

            // check for 'query' operations
            foreach (FhirOperation fhirOp in GetResourceFhirOperations(resourceName, FhirOperation.OperationKindCodes.Query))
            {
                // if we have any query operations, make sure _query is added to this resource
                if (!used.Contains("_query"))
                {
                    searchParameters.Add(GetFhirQuerySearchParam(uriBase, resourceName));
                    used.Add("_query");
                }

                foreach (FhirParameter opParam in fhirOp.Parameters)
                {
                    if (!opParam.Use.Equals("in", StringComparison.Ordinal))
                    {
                        continue;
                    }

                    // do not include parameters that do not explicitly state their search type (per spec)
                    if (string.IsNullOrEmpty(opParam.SearchType))
                    {
                        continue;
                    }

                    if (used.Contains(opParam.Name))
                    {
                        continue;
                    }

                    // create a 'local' canonical for referecing
                    searchParameters.Add(new FhirSearchParam(
                        opParam.Name,
                        (fhirOp.URL == null)
                            ? new Uri(uriBase, $"{resourceName}-{fhirOp.Name}-{opParam.Name}")
                            : new Uri(fhirOp.URL, $"-{opParam.Name}"),
                        _info.VersionString,
                        opParam.Name,
                        opParam.Documentation,
                        opParam.Documentation,
                        opParam.Name,
                        new List<string>() { resourceName },
                        null,
                        opParam.SearchType,
                        string.Empty,
                        string.Empty,
                        null,
                        false,
                        string.Empty,
                        string.Empty,
                        string.Empty));

                    used.Add(opParam.Name);
                }
            }

            // exit out since we have everything based on the capability statement
            return searchParameters;
        }

        // if there is no capabilties, just use everything in the package
        searchParameters.AddRange(_info.Resources[resourceName].SearchParameters.Values);

        // check for 'query' operations
        foreach (FhirOperation fhirOp in _info.Resources[resourceName].TypeOperations.Values)
        {
            if (fhirOp.Kind != FhirOperation.OperationKindCodes.Query)
            {
                continue;
            }

            Uri uriBase = (_info.PackageDetails?.URL == null)
                ? new Uri("http://fhir-codegen-local/SearchParameter")
                : _info.PackageDetails.URL;

            // if we have any query operations, make sure _query is added to this resource
            if (!used.Contains("_query"))
            {
                searchParameters.Add(GetFhirQuerySearchParam(uriBase, resourceName));
                used.Add("_query");
            }

            foreach (FhirParameter opParam in fhirOp.Parameters)
            {
                if (!opParam.Use.Equals("in", StringComparison.Ordinal))
                {
                    continue;
                }

                // do not include parameters that do not explicitly state their search type (per spec)
                if (string.IsNullOrEmpty(opParam.SearchType))
                {
                    continue;
                }

                if (used.Contains(opParam.Name))
                {
                    continue;
                }

                // create a 'local' canonical for referecing
                searchParameters.Add(new FhirSearchParam(
                    opParam.Name,
                    (fhirOp.URL == null)
                        ? new Uri(uriBase, $"{resourceName}-{fhirOp.Name}-{opParam.Name}")
                        : new Uri(fhirOp.URL, $"{opParam.Name}"),
                    _info.VersionString,
                    opParam.Name,
                    opParam.Documentation,
                    opParam.Documentation,
                    opParam.Name,
                    new List<string>() { resourceName },
                    null,
                    opParam.SearchType,
                    string.Empty,
                    string.Empty,
                    null,
                    false,
                    string.Empty,
                    string.Empty,
                    string.Empty));

                used.Add(opParam.Name);
            }
        }

        foreach (FhirOperation fhirOp in _info.Resources[resourceName].InstanceOperations.Values)
        {
            if (fhirOp.Kind != FhirOperation.OperationKindCodes.Query)
            {
                continue;
            }

            Uri uriBase = (_info.PackageDetails?.URL == null)
                ? new Uri("http://fhir-codegen-local/SearchParameter")
                : _info.PackageDetails.URL;

            // if we have any query operations, make sure _query is added to this resource
            if (!used.Contains("_query"))
            {
                searchParameters.Add(GetFhirQuerySearchParam(uriBase, resourceName));
                used.Add("_query");
            }

            foreach (FhirParameter opParam in fhirOp.Parameters)
            {
                if (!opParam.Use.Equals("in", StringComparison.Ordinal))
                {
                    continue;
                }

                // do not include parameters that do not explicitly state their search type (per spec)
                if (string.IsNullOrEmpty(opParam.SearchType))
                {
                    continue;
                }

                if (used.Contains(opParam.Name))
                {
                    continue;
                }

                // create a 'local' canonical for referecing
                searchParameters.Add(new FhirSearchParam(
                    opParam.Name,
                    (fhirOp.URL == null)
                        ? new Uri(uriBase, $"{resourceName}-{fhirOp.Name}-{opParam.Name}")
                        : new Uri(fhirOp.URL, $"{opParam.Name}"),
                    _info.VersionString,
                    opParam.Name,
                    opParam.Documentation,
                    opParam.Documentation,
                    opParam.Name,
                    new List<string>() { resourceName },
                    null,
                    opParam.SearchType,
                    string.Empty,
                    string.Empty,
                    null,
                    false,
                    string.Empty,
                    string.Empty,
                    string.Empty));

                used.Add(opParam.Name);
            }
        }

        return searchParameters;
    }

    /// <summary>Gets the system FHIR operations in this collection.</summary>
    /// <param name="kindFilter">(Optional) A filter specifying the kind.</param>
    /// <returns>
    /// An enumerator that allows foreach to be used to process the system FHIR operations in this
    /// collection.
    /// </returns>
    private IEnumerable<FhirOperation> GetSystemFhirOperations(
        FhirOperation.OperationKindCodes? kindFilter = null)
    {
        List<FhirOperation> operations = new();

        if (_caps != null)
        {
            foreach (FhirCapOperation capOp in _caps.ServerOperations.Values)
            {
                if (!FhirManager.Current.TryResolveCanonical(_info.FhirSequence, capOp.DefinitionCanonical, _exporterOptions.ResolveExternal, out FhirArtifactClassEnum ac, out object fhirOpObj))
                {
                    continue;
                }

                if (!(fhirOpObj is FhirOperation fhirOp))
                {
                    continue;
                }

                if (!fhirOp.DefinedOnSystem)
                {
                    continue;
                }

                if ((kindFilter == null) ||
                    (kindFilter == fhirOp.Kind))
                {
                    operations.Add(fhirOp);
                }
            }


            return operations;
        }

        // if there is no capabilties, just check everything in the package
        foreach (FhirOperation fhirOp in _info.OperationsByUrl.Values)
        {
            if (!fhirOp.DefinedOnSystem)
            {
                continue;
            }

            if ((kindFilter == null) ||
                (kindFilter == fhirOp.Kind))
            {
                operations.Add(fhirOp);
            }
        }

        return operations;
    }

    /// <summary>Builds read operation.</summary>
    /// <param name="resourceName">Name of the resource.</param>
    /// <returns>An OpenApiOperation.</returns>
    private OpenApiOperation BuildReadOperation(
        string resourceName,
        Dictionary<string, OpenApiSchema> schemas)
    {
        OpenApiOperation operation = new OpenApiOperation()
        {
            OperationId = FhirUtils.ToConvention("Get.Metadata", string.Empty, _openApiOptions.IdConvention),
            Summary =
                _openApiOptions.IncludeSummaries
                ? "Read metadata information about this server."
                : null,
            Description =
                _openApiOptions.IncludeDescriptions
                ? "Read metadata."
                : null,
        };

        operation.Responses = new OpenApiResponses()
        {
            ["200"] = new OpenApiResponse()
            {
                Description = "OK",
                Content = BuildContentMap(resourceName, schemas),
            },
        };

        return operation;
    }

    /// <summary>Builds a content map.</summary>
    /// <param name="resourceName">Name of the resource.</param>
    /// <param name="wrapInBundle">True to wrap in bundle.</param>
    /// <returns>A Dictionary of MIME Types and matching ApiOpenMeidaTypes.</returns>
    private Dictionary<string, OpenApiMediaType> BuildContentMap(
        string resourceName,
        Dictionary<string, OpenApiSchema> schemas)
    {
        Dictionary<string, OpenApiMediaType> mediaTypes = new();

        string name = schemas.ContainsKey(resourceName) ? resourceName : "Resource";

        if (_fhirJson)
        {
            mediaTypes.Add(
                "application/fhir+json",
                OasMediaForResource(name, schemas));
        }

        if (_fhirXml)
        {
            mediaTypes.Add(
                "application/fhir+xml",
                OasMediaForResource(name, schemas));
        }

        if (_fhirTurtle)
        {
            mediaTypes.Add(
                "application/fhir+turtle",
                OasMediaForResource(name, schemas));
        }

        return mediaTypes;
    }

    /// <summary>Oas media for resource.</summary>
    /// <param name="name">   The name.</param>
    /// <param name="schemas">The schemas.</param>
    /// <returns>An OpenApiMediaType.</returns>
    private OpenApiMediaType OasMediaForResource(string name, Dictionary<string, OpenApiSchema> schemas)
    {
        if (string.IsNullOrEmpty(name))
        {
            return new OpenApiMediaType()
            {
                Schema = new OpenApiSchema() { Type = "object", },
            };
        }

        if (_openApiOptions.SchemaStyle == OaSchemaStyleCodes.Inline)
        {
            return new OpenApiMediaType()
            {
                Schema = schemas[name],
            };
        }

        return new OpenApiMediaType()
        {
            Schema = new OpenApiSchema()
            {
                Reference = new OpenApiReference()
                {
                    Id = BuildTypeNameFromPath(name),
                    Type = ReferenceType.Schema,
                },
                Type = "object",
            },
        };
    }

    /// <summary>Builds content map for patch.</summary>
    /// <param name="resourceName">Name of the resource.</param>
    /// <returns>A dictionary of OpenApiMediaType records, keyed by MIME type.</returns>
    private Dictionary<string, OpenApiMediaType> BuildContentMapForPatch(
        string resourceName,
        Dictionary<string, OpenApiSchema> schemas)
    {
        Dictionary<string, OpenApiMediaType> mediaTypes = new Dictionary<string, OpenApiMediaType>();

        string name = schemas.ContainsKey(resourceName) ? resourceName : "Resource";

        if (_patchJson)
        {
            mediaTypes.Add(
                "application/json-patch+json",
                OasMediaForResource(name, schemas));
        }

        if (_patchXml)
        {
            mediaTypes.Add(
                "application/xml-patch+xml",
                OasMediaForResource(name, schemas));
        }

        if (_patchFhirJson)
        {
            mediaTypes.Add(
                "application/fhir+json",
                OasMediaForResource(name, schemas));
        }

        if (_patchFhirXml)
        {
            mediaTypes.Add(
                "application/fhir+xml",
                OasMediaForResource(name, schemas));
        }

        return mediaTypes;
    }

    /// <summary>Gets the filtered resouces in this collection.</summary>
    /// <param name="sort">(Optional) True to sort.</param>
    /// <returns>
    /// An enumerator that allows foreach to be used to process the filtered resouces in this
    /// collection.
    /// </returns>
    private IEnumerable<FhirComplex> GetFilteredResouces(bool sort = false)
    {
        if (sort)
        {
            _info.Resources.Values.Where(c => IncludeResouce(c.Name)).OrderBy(c => c.Name);
        }

        return _info.Resources.Values.Where(c => IncludeResouce(c.Name));
    }

    /// <summary>Determine if we should filter out resource.</summary>
    /// <param name="resourceName">Name of the resource.</param>
    /// <returns>True if it succeeds, false if it fails.</returns>
    private bool IncludeResouce(string resourceName)
    {
        if (resourceName.Equals("Resource", StringComparison.Ordinal))
        {
            // always include 'resource' for schema
            return true;
        }

        if ((_caps != null) &&
            (_caps.ResourceInteractions != null) &&
            (!_caps.ResourceInteractions.ContainsKey(resourceName)))
        {
            // do not include
            return false;
        }

        if (_useExportKeyFilter && (!_exportFilterKeys.Contains(resourceName)))
        {
            // do not include
            return false;
        }

        // include
        return true;
    }

    /// <summary>Builds the servers.</summary>
    /// <returns>A List&lt;OpenApiServer&gt;</returns>
    private List<OpenApiServer> BuildServers()
    {
        if (_caps == null)
        {
            return null;
        }

        string description;

        if (!string.IsNullOrEmpty(_caps.ImplementationDescription))
        {
            description = SanitizeDescription(_caps.ImplementationDescription);
        }
        else if (!string.IsNullOrEmpty(_caps.SoftwareName))
        {
            description = SanitizeDescription(_caps.SoftwareName);
        }
        else
        {
            description = $"FHIR Server Version: {_info.VersionString}";
        }

        return new List<OpenApiServer>()
            {
                new OpenApiServer()
                {
                    Url = _caps.Url,
                    Description = description,
                },
            };
    }

    /// <summary>Builds document information.</summary>
    /// <param name="caps">The capabilities.</param>
    /// <returns>An OpenApiInfo.</returns>
    private OpenApiInfo BuildDocumentInfo()
    {
        string title;

        if (!string.IsNullOrEmpty(_openApiOptions.Title))
        {
            title = _openApiOptions.Title;
        }
        else if (!string.IsNullOrEmpty(_caps?.Title ?? null))
        {
            title = _caps.Title;
        }
        else if (!string.IsNullOrEmpty(_caps?.SoftwareName ?? null))
        {
            title = _caps.SoftwareName;
        }
        else
        {
            title = $"FHIR {_info.FhirSequence}:{_info.VersionString}";
        }

        string version;

        if (!string.IsNullOrEmpty(_openApiOptions.Version))
        {
            version = _openApiOptions.Version;
        }
        else if (!string.IsNullOrEmpty(_caps?.SoftwareVersion ?? null))
        {
            version = _caps.SoftwareVersion;
        }
        else if (!string.IsNullOrEmpty(_caps?.FhirVersion ?? null))
        {
            version = _caps.FhirVersion;
        }
        else
        {
            version = _info.VersionString;
        }

        return new OpenApiInfo()
        {
            Version = version,
            Title = title,
        };
    }

    /// <summary>Builds the schemas.</summary>
    /// <param name="caps">The capabilities.</param>
    /// <returns>A filled out schema dictionary for the requested models.</returns>
    private Dictionary<string, OpenApiSchema> BuildSchemas()
    {
        Dictionary<string, OpenApiSchema> schemas = new();

        switch (_openApiOptions.SchemaLevel)
        {
            case OaSchemaLevelCodes.None:
                {
                    schemas.Add(
                        FhirUtils.ToConvention("resource", string.Empty, _openApiOptions.IdConvention),
                        new OpenApiSchema()
                        {
                            Type = "object",
                            Description =
                                _openApiOptions.IncludeDescriptions
                                ? "A FHIR Resource"
                                : null,
                        });
                }
                break;

            case OaSchemaLevelCodes.Names:
                {
                    foreach (FhirComplex complex in GetFilteredResouces(true))
                    {
                        string name = BuildTypeNameFromPath(complex.Path);

                        if (schemas.ContainsKey(name))
                        {
                            continue;
                        }

                        OpenApiSchema schema = new OpenApiSchema()
                        {
                            Type = "object",
                            Properties = new Dictionary<string, OpenApiSchema>(),
                            Description =
                                _openApiOptions.IncludeDescriptions
                                ? SanitizeDescription(complex.ShortDescription)
                                : null,
                        };

                        schemas.Add(name, schema);
                    }
                }
                break;

            case OaSchemaLevelCodes.Detailed:
                {
                    if (_openApiOptions.SchemaStyle == OaSchemaStyleCodes.Inline)
                    {
                        foreach (FhirComplex complex in GetFilteredResouces(true))
                        {
                            string name = BuildTypeNameFromPath(complex.Path);

                            if (schemas.ContainsKey(name))
                            {
                                continue;
                            }

                            OpenApiSchema schema = new OpenApiSchema();
                            int schemaElementCount = 0;

                            Dictionary<string, int> pathReferenceCounts = new Dictionary<string, int>();
                            BuildInlineSchemaRecurse(
                                ref schema,
                                ref schemaElementCount,
                                complex,
                                null,
                                name,
                                pathReferenceCounts,
                                string.Empty,
                                0);
                        }
                    }

                    if (_openApiOptions.SchemaStyle == OaSchemaStyleCodes.References)
                    {
                        foreach (FhirComplex complex in _info.ComplexTypes.Values.OrderBy(c => c.Name))
                        {
                            BuildSchema(
                                schemas,
                                complex,
                                null,
                                false);
                        }

                        foreach (FhirComplex complex in GetFilteredResouces(true))
                        {
                            string name = BuildTypeNameFromPath(complex.Path);

                            if (schemas.ContainsKey(name))
                            {
                                continue;
                            }

                            BuildSchema(
                                schemas,
                                complex,
                                null,
                                true);
                        }
                    }
                }
                break;
        }

        return schemas;
    }


    /// <summary>Builds inline schema.</summary>
    /// <param name="schema">             [in,out] The schema.</param>
    /// <param name="schemaElementCount"> [in,out] Number of schema elements.</param>
    /// <param name="complex">            The complex.</param>
    /// <param name="parent">             The parent.</param>
    /// <param name="rootResourceName">   Name of the root resource.</param>
    /// <param name="pathReferenceCounts">The path tracker.</param>
    /// <param name="parentPath">         (Optional) Path to the parent element.</param>
    private void BuildInlineSchemaRecurse(
        ref OpenApiSchema schema,
        ref int schemaElementCount,
        FhirComplex complex,
        FhirComplex parent,
        string rootResourceName,
        Dictionary<string, int> pathReferenceCounts,
        string parentPath = "",
        int currentDepth = 0)
    {
        schema.Type = "object";
        schema.Properties = new Dictionary<string, OpenApiSchema>();

        if (string.IsNullOrEmpty(schema.Description))
        {
            schema.Description =
                    _openApiOptions.IncludeDescriptions
                    ? SanitizeDescription(complex.ShortDescription)
                    : null;
        }

        if (complex.Path == "Extension")
        {
            return;
        }

        if (pathReferenceCounts.ContainsKey(complex.Path))
        {
            return;
        }

        if ((_openApiOptions.MaxRecursions > 0) && (currentDepth > _openApiOptions.MaxRecursions))
        {
            return;
        }

        pathReferenceCounts.Add(complex.Path, 1);

        if (string.IsNullOrEmpty(complex.BaseTypeName))
        {
            schema.Type = "object";
        }
        else if (complex.Name.Equals(complex.BaseTypeName, StringComparison.Ordinal))
        {
            schema.Type = "object";
        }
        else
        {
            schema.Type = "object";
        }

        if (_info.Resources.ContainsKey(complex.Path))
        {
            if ((complex.Path == "Resource") ||
                (complex.Path == "DomainResource"))
            {
                Dictionary<string, int> subPaths = pathReferenceCounts.ToDictionary(kvp => kvp.Key, kvp => kvp.Value);

                BuildInlineSchemaRecurse(
                    ref schema,
                    ref schemaElementCount,
                    _info.Resources["Resource"],
                    complex,
                    rootResourceName,
                    subPaths,
                    string.Empty,
                    currentDepth + 1);
            }
            else
            {
                schema.Properties.Add(
                    "resourceType",
                    new OpenApiSchema()
                    {
                        Type = "string",
                        Description = _openApiOptions.IncludeDescriptions ? "Resource type name" : null,
                        Pattern = complex.Path,
                    });
                schemaElementCount++;

                schema.Required.Add("resourceType");
            }
        }

        if (complex.Elements != null)
        {
            foreach (FhirElement element in complex.Elements.Values.OrderBy(e => e.Name))
            {
                if ((element.Name == "extension") &&
                    (!ShouldAddExtension(complex.Path, parentPath)))
                {
                    continue;
                }

                if (SkipAsUncommon(element, parent))
                {
                    continue;
                }

                Dictionary<string, int> subPaths = pathReferenceCounts.ToDictionary(kvp => kvp.Key, kvp => kvp.Value);

                BuildInlineElementSchema(
                    ref schema,
                    ref schemaElementCount,
                    complex,
                    element,
                    rootResourceName,
                    subPaths,
                    currentDepth);
            }
        }
    }

    /// <summary>Determine if we should add extension.</summary>
    /// <param name="path">      Full pathname of the file.</param>
    /// <param name="parentPath">Path to the parent element.</param>
    /// <returns>True if it succeeds, false if it fails.</returns>
    private bool ShouldAddExtension(
        string path,
        string parentPath)
    {
        switch (_exporterOptions.ExtensionSupport)
        {
            case ExporterOptions.ExtensionSupportLevel.None:
                return false;

            case ExporterOptions.ExtensionSupportLevel.OfficialNonPrimitive:
                if (_info.PrimitiveTypes.ContainsKey(path))
                {
                    return false;
                }

                if (_info.ExtensionsByPath.ContainsKey(path) ||
                    _info.ExtensionsByPath.ContainsKey(parentPath))
                {
                    return true;
                }

                break;

            case ExporterOptions.ExtensionSupportLevel.Official:
                if (_info.ExtensionsByPath.ContainsKey(path) ||
                    _info.ExtensionsByPath.ContainsKey(parentPath))
                {
                    return true;
                }

                break;

            case ExporterOptions.ExtensionSupportLevel.NonPrimitive:
                if (_info.PrimitiveTypes.ContainsKey(path))
                {
                    return false;
                }

                return true;

            case ExporterOptions.ExtensionSupportLevel.All:
                return true;

            // TODO: add support for this option
            case ExporterOptions.ExtensionSupportLevel.ByExtensionUrl:
                break;

            // TODO: add support for this option
            case ExporterOptions.ExtensionSupportLevel.ByElementPath:
                break;
        }

        return false;
    }

    /// <summary>Skip as uncommon.</summary>
    /// <param name="element">The element.</param>
    /// <param name="parent"> The parent.</param>
    /// <returns>True if it succeeds, false if it fails.</returns>
    private bool SkipAsUncommon(
        FhirElement element,
        FhirComplex parent)
    {
        if (!_openApiOptions.RemoveUncommonFields)
        {
            return false;
        }

        if (_uncommonFields.Contains(element.Path))
        {
            return true;
        }

        if ((parent != null) &&
            _uncommonFields.Contains($"{parent.Name}.{element.Name}"))
        {
            return true;
        }

        return false;
    }

    /// <summary>Builds element schema.</summary>
    /// <param name="schema">             [in,out] The parent schema.</param>
    /// <param name="schemaElementCount"> [in,out] Number of schema elements.</param>
    /// <param name="complex">            The complex.</param>
    /// <param name="element">            The element.</param>
    /// <param name="rootResourceName">   Name of the root resource.</param>
    /// <param name="pathReferenceCounts">The path tracker.</param>
    private void BuildInlineElementSchema(
        ref OpenApiSchema schema,
        ref int schemaElementCount,
        FhirComplex complex,
        FhirElement element,
        string rootResourceName,
        Dictionary<string, int> pathReferenceCounts,
        int currentDepth = 0)
    {
        string name = GetElementName(element);

        if (schema.Properties.ContainsKey(name))
        {
            return;
        }

        if (element.CardinalityMax == 0)
        {
            return;
        }

        OpenApiSchema elementSchema = new OpenApiSchema()
        {
            Description =
                _openApiOptions.IncludeDescriptions
                ? SanitizeDescription(element.ShortDescription)
                : null,
        };

        if (element.Path == "Reference.identifier")
        {
            elementSchema.Type = "object";
            schema.Properties.Add(
                name,
                elementSchema);
            schemaElementCount++;
            return;
        }

        if (_openApiOptions.RemoveUncommonFields &&
            (element.Path == "Bundle.entry.request") &&
            (!string.IsNullOrEmpty(rootResourceName)))
        {
            elementSchema.Type = "object";
            schema.Properties.Add(
                name,
                elementSchema);
            schemaElementCount++;
            return;
        }

        if ((element.ElementTypes != null) &&
            (element.ElementTypes.Count > 1))
        {
            foreach (FhirElementType elementType in element.ElementTypes.Values)
            {
                string pascal = FhirUtils.SanitizedToConvention(elementType.Name, FhirTypeBase.NamingConvention.PascalCase);

                OpenApiSchema subSchema = new OpenApiSchema()
                {
                    Description =
                        _openApiOptions.IncludeDescriptions
                        ? SanitizeDescription(element.ShortDescription)
                        : null,
                };

                if (_info.TryGetNodeInfo(elementType.Name, out FhirNodeInfo elementNodeInfo) &&
                    (elementNodeInfo.SourceType != FhirNodeInfo.FhirNodeType.Primitive))
                {
                    BuildInlineSchemaRecurse(
                        ref subSchema,
                        ref schemaElementCount,
                        elementNodeInfo.GetSource<FhirComplex>(),
                        complex,
                        rootResourceName,
                        pathReferenceCounts,
                        element.Path,
                        currentDepth + 1);
                }
                else
                {
                    SetSchemaType(elementType.Name, ref subSchema);
                }

                schema.Properties.Add(
                    $"{name}{pascal}",
                    subSchema);
                schemaElementCount++;
            }

            return;
        }

        string type;

        if (!string.IsNullOrEmpty(element.BaseTypeName))
        {
            type = element.BaseTypeName;
        }
        else if (element.ElementTypes.Count == 1)
        {
            FhirElementType elementType = element.ElementTypes.First().Value;

            type = elementType.Name;

            if (_openApiOptions.ExpandReferences && (elementType.TypeProfiles.Count == 1))
            {
                string profileName = elementType.TypeProfiles.First().Value.Name;
                if (_info.NodeByPath.ContainsKey(profileName))
                {
                    type = profileName;
                }
            }
        }
        else
        {
            type = "Element";
        }

        if (_info.TryGetNodeInfo(type, out FhirNodeInfo nodeInfo) &&
            (nodeInfo.SourceType != FhirNodeInfo.FhirNodeType.Primitive))
        {
            if ((element.Path == "Bundle.entry.resource") &&
                (!string.IsNullOrEmpty(rootResourceName)))
            {
                BuildInlineSchemaRecurse(
                    ref elementSchema,
                    ref schemaElementCount,
                    _info.Resources[rootResourceName],
                    complex,
                    rootResourceName,
                    pathReferenceCounts,
                    element.Path,
                    currentDepth + 1);
            }
            else
            {
                BuildInlineSchemaRecurse(
                    ref elementSchema,
                    ref schemaElementCount,
                    nodeInfo.GetSource<FhirComplex>(),
                    complex,
                    rootResourceName,
                    pathReferenceCounts,
                    element.Path,
                    currentDepth + 1);
            }
        }
        else
        {
            SetSchemaType(type, ref elementSchema, element.IsArray);
        }

        schema.Properties.Add(
            name,
            elementSchema);
        schemaElementCount++;
    }

    /// <summary>Builds a schema.</summary>
    /// <param name="schemas">   The schemas.</param>
    /// <param name="complex">   The complex.</param>
    /// <param name="root">      (Optional) The root.</param>
    /// <param name="isResource">(Optional) True if is resource, false if not.</param>
    private void BuildSchema(
        Dictionary<string, OpenApiSchema> schemas,
        FhirComplex complex,
        FhirComplex root = null,
        bool isResource = false)
    {
        string typeName = BuildTypeNameFromPath(complex.Path);

        OpenApiSchema schema = new OpenApiSchema()
        {
            Type = "object",
            Properties = new Dictionary<string, OpenApiSchema>(),
            Description =
                _openApiOptions.IncludeDescriptions
                ? SanitizeDescription(complex.ShortDescription)
                : null,
        };

        if (complex.Name == "Extension")
        {
            schemas.Add(typeName, schema);
            return;
        }

        if (string.IsNullOrEmpty(complex.BaseTypeName) ||
            complex.Name.Equals("Element", StringComparison.Ordinal))
        {
            schema.Type = "object";
        }
        else if (complex.Name.Equals(complex.BaseTypeName, StringComparison.Ordinal))
        {
            schema.Type = "object";
        }
        else
        {
            schema.Type = "object";

            if ((complex.Path != "Resource") &&
                (complex.Path != "Element"))
            {
                schema.AllOf = new List<OpenApiSchema>()
                {
                    new OpenApiSchema()
                    {
                        Reference = new OpenApiReference()
                        {
                            Id = BuildTypeNameFromPath(complex.BaseTypeName),
                            Type = ReferenceType.Schema,
                        },
                    },
                };
            }
        }

        if (complex.Path == "Resource")
        {
            schema.Properties.Add(
                "resourceType",
                new OpenApiSchema()
                {
                    Type = "string",
                    Description = _openApiOptions.IncludeDescriptions ? "Resource type name" : null,
                });

            schema.Discriminator = new OpenApiDiscriminator()
            {
                PropertyName = "resourceType",
                Mapping = new Dictionary<string, string>(),
            };

            foreach (string resourceName in _info.Resources.Keys.OrderBy(s => s))
            {
                if (resourceName == "Resource")
                {
                    continue;
                }

                schema.Discriminator.Mapping.Add(resourceName, resourceName);
            }

            schema.Required = new HashSet<string>()
            {
                "resourceType",
            };
        }
        else if (isResource)
        {
            schema.Pattern = complex.Path;
        }

        if (root == null)
        {
            root = complex;
        }

        if (complex.Elements != null)
        {
            foreach (FhirElement element in complex.Elements.Values.OrderBy(e => e.Name))
            {
                if (complex.Components.ContainsKey(element.Path))
                {
                    BuildSchema(
                        schemas,
                        complex.Components[element.Path],
                        root);
                }

                BuildElementSchema(ref schema, element);
            }
        }

        schemas.Add(typeName, schema);
    }


    /// <summary>Builds element schema.</summary>
    /// <param name="parentSchema">[in,out] The parent schema.</param>
    /// <param name="element">     The element.</param>
    private void BuildElementSchema(
        ref OpenApiSchema parentSchema,
        FhirElement element)
    {
        string name = GetElementName(element);
        OpenApiSchema schema = new OpenApiSchema()
        {
            Description =
                _openApiOptions.IncludeDescriptions
                ? SanitizeDescription(element.ShortDescription)
                : null,
        };

        if (element.Path == "Reference.identifier")
        {
            schema.Type = "object";
            parentSchema.Properties.Add(
                GetElementName(element),
                schema);
            return;
        }

        if ((element.ElementTypes != null) &&
            (element.ElementTypes.Count > 1))
        {
            foreach (FhirElementType elementType in element.ElementTypes.Values)
            {
                string pascal = FhirUtils.SanitizedToConvention(elementType.Name, FhirTypeBase.NamingConvention.PascalCase);

                OpenApiSchema subSchema = new OpenApiSchema()
                {
                    Description =
                        _openApiOptions.IncludeDescriptions
                        ? SanitizeDescription(element.ShortDescription)
                        : null,
                };

                SetSchemaType(elementType.Name, ref subSchema);

                parentSchema.Properties.Add(
                    $"{name}{pascal}",
                    subSchema);
            }

            return;
        }

        string type;

        if (!string.IsNullOrEmpty(element.BaseTypeName))
        {
            type = element.BaseTypeName;
        }
        else if (element.ElementTypes.Count == 1)
        {
            FhirElementType elementType = element.ElementTypes.First().Value;

            type = elementType.Name;

            if (_openApiOptions.ExpandProfiles && (type == "Resource"))
            {
                // need versions higher than 2 for 'one of' support
                if (_openApiOptions.OpenApiVersion != Microsoft.OpenApi.OpenApiSpecVersion.OpenApi2_0)
                {
                    schema.OneOf = new List<OpenApiSchema>();

                    if ((elementType.Profiles == null) ||
                        (elementType.Profiles.Count == 0))
                    {
                        foreach (FhirComplex resource in _info.Resources.Values)
                        {
                            OpenApiSchema subSchema = new OpenApiSchema();
                            SetSchemaType(resource.Name, ref subSchema, element.IsArray);
                            schema.OneOf.Add(subSchema);
                        }
                    }
                    else
                    {
                        foreach (FhirElementProfile profile in elementType.Profiles.Values)
                        {
                            OpenApiSchema subSchema = new OpenApiSchema();
                            SetSchemaType(profile.Name, ref subSchema, element.IsArray);
                            schema.OneOf.Add(subSchema);
                        }
                    }
                }
                else
                {
                    SetSchemaType(type, ref schema, element.IsArray);
                }

                parentSchema.Properties.Add(
                    GetElementName(element),
                    schema);

                return;
            }
        }
        else
        {
            type = "Element";
        }

        SetSchemaType(type, ref schema, element.IsArray);

        parentSchema.Properties.Add(
            GetElementName(element),
            schema);
    }

    /// <summary>Sets a type.</summary>
    /// <param name="baseType">Type of the base.</param>
    /// <param name="schema">  [in,out] The schema.</param>
    /// <param name="isArray"> (Optional) True if is array, false if not.</param>
    private void SetSchemaType(
        string baseType,
        ref OpenApiSchema schema,
        bool isArray = false)
    {
        if (_primitiveTypeMap.ContainsKey(baseType))
        {
            string type = _primitiveTypeMap[baseType];

            if (type.Contains(':'))
            {
                string[] parts = type.Split(':');

                if (isArray)
                {
                    schema.Type = "array";
                    schema.Items = new OpenApiSchema()
                    {
                        Type = parts[0],
                        Format = parts[1],
                    };
                }
                else
                {
                    schema.Type = parts[0];
                    schema.Format = parts[1];
                }
            }
            else
            {
                if (isArray)
                {
                    schema.Type = "array";
                    schema.Items = new OpenApiSchema()
                    {
                        Type = type,
                    };
                }
                else
                {
                    schema.Type = type;
                }
            }

            return;
        }

        if (isArray)
        {
            schema.Type = "array";
            schema.Items = new OpenApiSchema()
            {
                Reference = new OpenApiReference()
                {
                    Id = BuildTypeNameFromPath(baseType),
                    Type = ReferenceType.Schema,
                },
            };
        }
        else
        {
            schema.Reference = new OpenApiReference()
            {
                Id = BuildTypeNameFromPath(baseType),
                Type = ReferenceType.Schema,
            };
        }
    }

    /// <summary>Gets element name.</summary>
    /// <param name="element">The element.</param>
    /// <returns>The element name.</returns>
    private static string GetElementName(FhirElement element)
    {
        string name = element.Name.Replace("[x]", string.Empty);

        return FhirUtils.SanitizedToConvention(
            name,
            FhirTypeBase.NamingConvention.CamelCase);
    }


    /// <summary>Builds type name from path.</summary>
    /// <param name="type">The type.</param>
    /// <returns>A string.</returns>
    private string BuildTypeNameFromPath(string type)
    {
        if (_info.FhirSequence == FhirPackageCommon.FhirSequenceEnum.DSTU2)
        {
            switch (type)
            {
                case "TestScript.setup.action":
                    return $"TestScriptSetupActionComponent";

                case "TestScript.test.action":
                    return $"TestScriptTestActionComponent";

                case "TestScript.teardown.action":
                    return $"TestScriptTearDownActionComponent";
            }
        }

        if (_info.TryGetExplicitName(type, out string explicitTypeName))
        {
            string parentName = type.Substring(0, type.IndexOf('.'));
            type = $"{parentName}" +
                $"{explicitTypeName}" +
                $"Component";
        }
        else
        {
            StringBuilder sb = new StringBuilder();

            string[] components = type.Split('.');

            for (int i = 0; i < components.Length; i++)
            {
                if (i == 0)
                {
                    sb.Append(components[i]);
                    continue;
                }

                // AdverseEvent.suspectEntity.Causality does not prefix?
                if (i == components.Length - 1)
                {
                    sb.Append(FhirUtils.SanitizedToConvention(components[i], FhirTypeBase.NamingConvention.PascalCase));
                }
            }

            if (components.Length > 1)
            {
                sb.Append("Component");
            }

            type = sb.ToString();
        }

        return type;
    }


    /// <summary>Sanitize description.</summary>
    /// <param name="value">The value.</param>
    /// <returns>A string.</returns>
    private string SanitizeDescription(string value)
    {
        if (string.IsNullOrEmpty(value))
        {
            return _openApiOptions.DescriptionValidation ? "N/A." : string.Empty;
        }

        if (!_openApiOptions.DescriptionValidation)
        {
            return value.Replace("\r", string.Empty).Replace("\n", string.Empty);
        }

        value = value.Replace("\r", string.Empty).Replace("\n", string.Empty);

        if (!value.EndsWith(".", StringComparison.Ordinal))
        {
            value += ".";
        }

        if (!char.IsUpper(value[0]))
        {
            if (value.Contains('|'))
            {
                value = "Values: " + value.Replace(" | ", "|");
            }
            else
            {
                value = value.Substring(0, 1).ToUpperInvariant() + value.Substring(1);
            }
        }

        if (value.Length > _openApiOptions.DescriptionMaxLen)
        {
            value = value.Substring(0, _openApiOptions.DescriptionMaxLen - 3) + "...";
        }

        return value;
    }
}<|MERGE_RESOLUTION|>--- conflicted
+++ resolved
@@ -1244,11 +1244,7 @@
                 new OpenApiSchema()
                 {
                     Title = code,
-<<<<<<< HEAD
-                    Type = "string",                                // GetBodyParamType(code),
-=======
                     Type = POST_SEARCH_TYPE,
->>>>>>> 49e99e2c
                 });
             usedParams.Add(code);
         }
@@ -1267,11 +1263,7 @@
                     new OpenApiSchema()
                     {
                         Title = code,
-<<<<<<< HEAD
-                        Type = "string",                            // GetBodyParamType(code),
-=======
                         Type = POST_SEARCH_TYPE,
->>>>>>> 49e99e2c
                     });
                 usedParams.Add(code);
             }
@@ -1288,11 +1280,7 @@
                     new OpenApiSchema()
                     {
                         Title = code,
-<<<<<<< HEAD
-                        Type = "string",                            // GetBodyParamType(code),
-=======
                         Type = POST_SEARCH_TYPE,
->>>>>>> 49e99e2c
                     });
                 usedParams.Add(code);
             }
@@ -1307,26 +1295,12 @@
                         continue;
                     }
 
-<<<<<<< HEAD
-                    //string advertisedType = capParam?.ParameterType.ToLiteral() ?? string.Empty;
-
-                    //if (string.IsNullOrEmpty(advertisedType))
-                    //{
-                    //    advertisedType = GetBodyParamType(capParam.Name);
-                    //}
-
-=======
->>>>>>> 49e99e2c
                     oasOp.RequestBody.Content["application/x-www-form-urlencoded"].Schema.Properties.Add(
                         capParam.Name,
                         new OpenApiSchema()
                         {
                             Title = capParam.Name,
-<<<<<<< HEAD
-                            Type = "string",                        // advertisedType,
-=======
-                            Type = POST_SEARCH_TYPE,
->>>>>>> 49e99e2c
+                            Type = advertisedType,
                             Description = _openApiOptions.IncludeDescriptions
                                 ? capParam.Documentation
                                 : null,
@@ -1401,11 +1375,7 @@
                 new OpenApiSchema()
                 {
                     Title = code,
-<<<<<<< HEAD
-                    Type = "string",                            // GetBodyParamType(code, resource.Name),
-=======
                     Type = POST_SEARCH_TYPE,
->>>>>>> 49e99e2c
                 });
             usedParams.Add(code);
         }
@@ -1424,11 +1394,7 @@
                     new OpenApiSchema()
                     {
                         Title = code,
-<<<<<<< HEAD
-                        Type = "string",                        // GetBodyParamType(code, resource.Name),
-=======
                         Type = POST_SEARCH_TYPE,
->>>>>>> 49e99e2c
                     });
                 usedParams.Add(code);
             }
@@ -1445,11 +1411,7 @@
                     new OpenApiSchema()
                     {
                         Title = code,
-<<<<<<< HEAD
-                        Type = "string",                        // GetBodyParamType(code, resource.Name),
-=======
                         Type = POST_SEARCH_TYPE,
->>>>>>> 49e99e2c
                     });
                 usedParams.Add(code);
             }
@@ -1466,11 +1428,7 @@
                     new OpenApiSchema()
                     {
                         Title = fhirSp.Name,
-<<<<<<< HEAD
-                        Type = "string",                        // fhirSp.ValueType ?? "string",
-=======
                         Type = "string",
->>>>>>> 49e99e2c
                     });
 
                 usedParams.Add(fhirSp.Code);
