﻿// <copyright file="FhirUtils.cs" company="Microsoft Corporation">
//     Copyright (c) Microsoft Corporation. All rights reserved.
//     Licensed under the MIT License (MIT). See LICENSE in the repo root for license information.
// </copyright>

using System.Collections;
using System.Globalization;
using System.IO;
using System.Text;
using System.Text.RegularExpressions;
using Microsoft.Health.Fhir.CodeGenCommon.Extensions;
using static Microsoft.Health.Fhir.CodeGenCommon.Models.FhirTypeBase;

namespace Microsoft.Health.Fhir.CodeGenCommon.Models;

/// <summary>A fhir utilities.</summary>
public abstract class FhirUtils
{
    /// <summary>The RegEx remove duplicate lines.</summary>
    private const string _regexRemoveDuplicateLinesDefinition = "__+";

    /// <summary>(Immutable) The RegEx remove duplicate whitespace.</summary>
    private const string _regexRemoveDuplicateWhitespaceDefinition = "\\s+";

    /// <summary>The RegEx remove duplicate lines.</summary>
    private static Regex _regexRemoveDuplicateLines = new Regex(_regexRemoveDuplicateLinesDefinition);

    /// <summary>The RegEx remove duplicate whitespace.</summary>
    private static Regex _regexRemoveDuplicateWhitespace = new Regex(_regexRemoveDuplicateWhitespaceDefinition);

    /// <summary>The RegEx ASCII escaping.</summary>
    private static Regex _regexAsciiEscaping = new Regex("[^ -~]+");

    /// <summary>(Immutable) The underscore.</summary>
    public static readonly Dictionary<char[], string> ReplacementsWithUnderscores = new(ReplacementComparer.Default)
    {
        { new char[1] { '…' }, "_ellipsis_" },
        { new char[3] { '.', '.', '.' }, "_ellipsis_" },
        { new char[1] { '’' }, "_quote_" },
        { new char[2] { '’', '’' }, "_double_quote_" },
        { new char[3] { '’', '’', '’' }, "_triple_quote_" },
        { new char[1] { '\'' }, "_quote_" },
        { new char[2] { '\'', '\'' }, "_double_quote_" },
        { new char[3] { '\'', '\'', '\'' }, "_triple_quote_" },
        { new char[1] { '=' }, "_equals_" },
        { new char[2] { '=', '=' }, "_double_equals_" },
        { new char[3] { '=', '=', '=' }, "_triple_equals_" },
        { new char[2] { '!', '=' }, "_not_equal_" },
        { new char[2] { '<', '>' }, "_not_equal_" },
        { new char[2] { '<', '=' }, "_less_or_equal_" },
        { new char[1] { '<' }, "_less_than_" },
        { new char[2] { '>', '=' }, "_greater_or_equal_" },
        { new char[1] { '>' }, "_greater_than_" },
        { new char[1] { '!' }, "_not_" },
        { new char[1] { '*' }, "_asterisk_" },
        { new char[1] { '^' }, "_power_" },
        { new char[1] { '#' }, "_number_" },
        { new char[1] { '$' }, "_dollar_" },
        { new char[1] { '%' }, "_percent_" },
        { new char[1] { '&' }, "_and_" },
        { new char[1] { '@' }, "_at_" },
        { new char[1] { '+' }, "_plus_" },
        { new char[1] { '{' }, "_" },
        { new char[1] { '}' }, "_" },
        { new char[1] { '[' }, "_" },
        { new char[1] { ']' }, "_" },
        { new char[1] { '(' }, "_" },
        { new char[1] { ')' }, "_" },
        { new char[1] { '\\' }, "_" },
        { new char[1] { '/' }, "_" },
        { new char[1] { '|' }, "_or_" },
        { new char[2] { '|', '|' }, "_or_" },
        { new char[1] { ':' }, "_" },
        { new char[1] { ';' }, "_" },
        { new char[1] { ',' }, "_" },
        { new char[1] { '°' }, "_degrees_" },
        { new char[1] { '?' }, "_question_" },
        { new char[1] { '"' }, "_quotation_" },
        { new char[2] { '"', '"' }, "_double_quotation_" },
        { new char[1] { '“' }, "_quotation_" },
        { new char[2] { '“', '“' }, "_double_quotation_" },
        { new char[1] { '”' }, "_quotation_" },
        { new char[2] { '”', '”' }, "_double_quotation_" },
        { new char[1] { ' ' }, "_" },
        { new char[1] { '-' }, "_" },
        { new char[1] { '–' }, "_" },
        { new char[1] { '—' }, "_" },
        { new char[1] { '_' }, "_" },
        { new char[1] { '.' }, "_" },
        { new char[1] { '\r' }, "" },
        { new char[1] { '\n' }, "" },
        { new char[1] { '~' }, "_tilde_" },
    };

    /// <summary>(Immutable) The pascal.</summary>
    public static readonly Dictionary<char[], string> ReplacementsPascal = new(ReplacementComparer.Default)
    {
        { new char[1] { '…' }, "Ellipsis" },
        { new char[3] { '.', '.', '.' }, "Ellipsis" },
        { new char[1] { '’' }, "Quote" },
        { new char[2] { '’', '’' }, "DoubleQuote" },
        { new char[3] { '’', '’', '’' }, "TripleQuote" },
        { new char[1] { '\'' }, "Quote" },
        { new char[2] { '\'', '\'' }, "DoubleQuote" },
        { new char[3] { '\'', '\'', '\'' }, "TripleQuote" },
        { new char[1] { '=' }, "Equals" },
        { new char[2] { '=', '=' }, "DoubleEquals" },
        { new char[3] { '=', '=', '=' }, "TripleEquals" },
        { new char[2] { '!', '=' }, "NotEqual" },
        { new char[2] { '<', '>' }, "NotEqual" },
        { new char[2] { '<', '=' }, "LessOrEqual" },
        { new char[1] { '<' }, "LessThan" },
        { new char[2] { '>', '=' }, "GreaterOrEqual" },
        { new char[1] { '>' }, "GreaterThan" },
        { new char[1] { '!' }, "Not" },
        { new char[1] { '*' }, "Asterisk" },
        { new char[1] { '^' }, "Power" },
        { new char[1] { '#' }, "Number" },
        { new char[1] { '$' }, "Dollar" },
        { new char[1] { '%' }, "Percent" },
        { new char[1] { '&' }, "And" },
        { new char[1] { '@' }, "At" },
        { new char[1] { '+' }, "Plus" },
        { new char[1] { '{' }, "_" },
        { new char[1] { '}' }, "_" },
        { new char[1] { '[' }, "_" },
        { new char[1] { ']' }, "_" },
        { new char[1] { '(' }, "_" },
        { new char[1] { ')' }, "_" },
        { new char[1] { '\\' }, "_" },
        { new char[1] { '/' }, "_" },
        { new char[1] { '|' }, "Or" },
        { new char[2] { '|', '|' }, "Or" },
        { new char[1] { ':' }, "_" },
        { new char[1] { ';' }, "_" },
        { new char[1] { ',' }, "_" },
        { new char[1] { '°' }, "Degrees" },
        { new char[1] { '?' }, "Question" },
        { new char[1] { '"' }, "Quotation" },
        { new char[2] { '"', '"' }, "DoubleQuotation" },
        { new char[1] { '“' }, "Quotation" },
        { new char[2] { '“', '“' }, "DoubleQuotation" },
        { new char[1] { '”' }, "Quotation" },
        { new char[2] { '”', '”' }, "DoubleQuotation" },
        { new char[1] { ' ' }, "_" },
        { new char[1] { '-' }, "_" },
        { new char[1] { '–' }, "_" },
        { new char[1] { '—' }, "_" },
        { new char[1] { '_' }, "_" },
        { new char[1] { '.' }, "_" },
        { new char[1] { '\r' }, "" },
        { new char[1] { '\n' }, "" },
        { new char[1] { '~' }, "Tilde" },
    };

    public static readonly Dictionary<string, string> DefinitionalResourceNames = new(StringComparer.OrdinalIgnoreCase)
    {
        { "StructureDefinition", "StructureDefinition" },
        { "OperationDefinition", "OperationDefinition" },
        { "Operation", "OperationDefinition" },
        { "SearchParameter", "SearchParameter" },
        { "ImplementationGuide", "ImplementationGuide" },
        { "CapabilityStatement", "CapabilityStatement" },
        { "CompartmentDefinition", "CompartmentDefinition" },
        { "Compartment", "CompartmentDefinition" },
        { "ConceptMap", "ConceptMap" },
        { "NamingSystem", "NamingSystem" },
        { "StructureMap", "StructureMap" },
    };

    /// <summary>A replacement comparer.</summary>
    private class ReplacementComparer : IEqualityComparer<char[]>
    {
        /// <summary>The default.</summary>
        private static ReplacementComparer _default = new();

        /// <summary>Gets the default.</summary>
        public static ReplacementComparer Default => _default;

        /// <summary>Determines whether the specified objects are equal.</summary>
        /// <param name="a">The first object of type <paramref name="T" /> to compare.</param>
        /// <param name="b">The second object of type <paramref name="T" /> to compare.</param>
        /// <returns>
        /// <see langword="true" /> if the specified objects are equal; otherwise, <see langword="false" />
        /// .
        /// </returns>
        public bool Equals(char[] a, char[] b)
        {
            return StructuralComparisons.StructuralEqualityComparer.Equals(a, b);
        }

        /// <summary>Returns a hash code for the specified object.</summary>
        /// <param name="obj">The <see cref="T:System.Object" /> for which a hash code is to be returned.</param>
        /// <returns>A hash code for the specified object.</returns>
        public int GetHashCode(char[] obj)
        {
            return StructuralComparisons.StructuralEqualityComparer.GetHashCode(obj);
        }
    }

    /// <summary>Converts this object to a convention.</summary>
    /// <exception cref="ArgumentNullException">Thrown when one or more required arguments are null.</exception>
    /// <exception cref="ArgumentException">    Thrown when one or more arguments have unsupported or
    ///  illegal values.</exception>
    /// <param name="name">                  The value.</param>
    /// <param name="path">                  Full pathname of the file.</param>
    /// <param name="convention">            The convention.</param>
    /// <param name="concatenatePath">       (Optional) True to concatenate path.</param>
    /// <param name="concatenationDelimiter">(Optional) The concatenation delimiter.</param>
    /// <param name="reservedWords">         (Optional) The reserved words.</param>
    /// <returns>The given data converted to a string.</returns>
    public static string ToConvention(
        string name,
        string path,
        NamingConvention convention,
        bool concatenatePath = false,
        string concatenationDelimiter = "",
        HashSet<string> reservedWords = null)
    {
        string value;

        if (concatenatePath && (!string.IsNullOrEmpty(path)))
        {
            value = path;
        }
        else
        {
            value = string.IsNullOrEmpty(name) ? path : name;
        }

        if (string.IsNullOrEmpty(value))
        {
            throw new ArgumentNullException(nameof(name));
        }

        if (reservedWords?.Contains(value) ?? false)
        {
            value = "Fhir" + concatenationDelimiter + value;
        }

        switch (convention)
        {
            case NamingConvention.FhirDotNotation:
                {
                    return value;
                }

            case NamingConvention.PascalDotNotation:
                {
                    return value.ToPascalDotCase(true);
                }

            case NamingConvention.PascalCase:
                {
                    return value.ToPascalCase(true);
                }

            case NamingConvention.CamelCase:
                {
                    return value.ToCamelCase(true, concatenationDelimiter);
                }

            case NamingConvention.UpperCase:
                {
                    return value.ToUpperCase(true, concatenationDelimiter);
                }

            case NamingConvention.LowerCase:
                {
                    return value.ToLowerCase(true, concatenationDelimiter);
                }

            case NamingConvention.LowerKebab:
                {
                    return value.ToLowerKebabCase(true);
                }

            case NamingConvention.None:
                {
                    return value;
                }

            default:
                throw new ArgumentException($"Invalid Naming Convention: {convention}");
        }
    }

    /// <summary>Sanitized to convention.</summary>
    /// <param name="sanitized"> The sanitized.</param>
    /// <param name="convention">The convention.</param>
    /// <returns>A string.</returns>
    public static string SanitizedToConvention(string sanitized, NamingConvention convention)
    {
        if (string.IsNullOrEmpty(sanitized))
        {
            throw new ArgumentNullException(nameof(sanitized));
        }

        switch (convention)
        {
            case NamingConvention.FhirDotNotation:
                {
                    return sanitized.Replace('_', '.');
                }

            case NamingConvention.PascalDotNotation:
                {
                    return sanitized.ToPascalDotCase(true);
                }

            case NamingConvention.PascalCase:
                {
                    return sanitized.ToPascalCase(false);
                }

            case NamingConvention.CamelCase:
                {
                    return sanitized.ToCamelCase(false);
                }

            case NamingConvention.UpperCase:
                {
                    return sanitized.ToUpperCase(false);
                }

            case NamingConvention.LowerCase:
                {
                    return sanitized.ToLowerCase(false);
                }

            case NamingConvention.LowerKebab:
                {
                    return sanitized.ToLowerKebabCase(false);
                }

            case NamingConvention.None:
            default:
                throw new ArgumentException($"Invalid Naming Convention: {convention}");
        }
    }

    /// <summary>Sanitize for quoted.</summary>
    /// <param name="escapeToHtml">      (Optional) The input.</param>
    /// <param name="condenseWhitespace">(Optional) True to condense whitespace.</param>
    /// <returns>A string.</returns>
    public static string SanitizeForQuoted(
        string input,
        bool escapeToHtml = false,
        bool condenseWhitespace = false)
    {
        if (string.IsNullOrEmpty(input))
        {
            return string.Empty;
        }

        if (escapeToHtml)
        {
            input = input.Replace("\"", "&quot;")
                .Replace("\r\n", "<br />")
                .Replace("\r", "<br />")
                .Replace("\n", "<br />");
        }
        else
        {
            input = input.Replace("\"", "\\\"")
                .Replace("\r", "\\r")
                .Replace("\n", "\\n");
        }

        if (condenseWhitespace)
        {
            input = _regexRemoveDuplicateWhitespace.Replace(input, " ");
        }

        return input;
    }

    /// <summary>Sanitize for code.</summary>
    /// <param name="input">        The input.</param>
    /// <param name="reservedWords">The reserved words.</param>
    /// <param name="name">         [out] The sanitized name for the code.</param>
    /// <param name="value">        [out] The sanitized value for the code.</param>
    public static void SanitizeForCode(
        string input,
        HashSet<string> reservedWords,
        out string name,
        out string value)
    {
        if (string.IsNullOrEmpty(input))
        {
            name = string.Empty;
            value = string.Empty;
            return;
        }

        name = input.Trim();

        if (name.Contains(" "))
        {
            name = name.Substring(0, name.IndexOf(' '));
        }

        value = name;
        name = SanitizeForProperty(name, reservedWords);
    }

    /// <summary>Sanitize for value.</summary>
    /// <param name="input">The input.</param>
    /// <returns>A string.</returns>
    public static string SanitizeForValue(string input)
    {
        // A very specific clean up for encoding bugs in the current R5 release
        input = input switch
        {
            "SC#o TomC) and PrC-ncipe dobra" => "São Tomé and Príncipe dobra",
            "Icelandic krC3na" => "Icelandic króna",
            "Mongolian tC6grC6g" => "Mongolian tögrög",
            "Nicaraguan cC3rdoba" => "Nicaraguan córdoba",
            "Polish zEoty" => "Polish złoty",
            "Paraguayan guaranC-" => "Paraguayan guaraní",
            "Salvadoran colC3n" => "Salvadoran colón",
            "Tongan paJ;anga" => "Tongan paʻanga",
            "Venezuelan bolC-var" => "Venezuelan bolívar",
            "Vietnamese D#a;%ng" => "Vietnamese dồng",
            _ => input
        };

        if (string.IsNullOrEmpty(input))
        {
            return string.Empty;
        }

        string value = input.Trim();
        value = value.Replace("\"", "\\\"");

<<<<<<< HEAD
=======
        value = value.Replace("\n", string.Empty);


>>>>>>> 25dd6856
        return value;
    }

    /// <summary>Requires alpha.</summary>
    /// <param name="value">The value.</param>
    /// <returns>True if it succeeds, false if it fails.</returns>
    private static bool RequiresAlpha(string value)
    {
        if (string.IsNullOrEmpty(value))
        {
            return true;
        }

        if (value[0] == '_')
        {
            return true;
        }

        if (!char.IsLetter(value[0]))
        {
            return true;
        }

        return false;
    }

    /// <summary>Sanitize to Printable ASCII.</summary>
    /// <param name="value">The value.</param>
    /// <returns>A string.</returns>
    public static string SanitizeToAscii(string value)
    {
        return _regexAsciiEscaping.Replace(value, string.Empty);
    }

    /// <summary>Sanitize for property.</summary>
    /// <param name="value">        The value.</param>
    /// <param name="reservedWords">The reserved words.</param>
    /// <param name="toConvention"> (Optional) To convention.</param>
    /// <param name="replacements"> (Optional) The replacements.</param>
    /// <param name="checkForGmt">  (Optional) True to check for GMT.</param>
    /// <returns>A string.</returns>
    public static string SanitizeForProperty(
        string value,
        HashSet<string> reservedWords,
        NamingConvention convertToConvention = NamingConvention.None,
        Dictionary<char[], string> replacements = null,
        bool checkForGmt = false)
    {
        if (string.IsNullOrEmpty(value))
        {
            return ToConvention("None", string.Empty, convertToConvention);
        }

        if (value.StartsWith("http://hl7.org/fhir/", StringComparison.Ordinal))
        {
            value = "FHIR_" + value.Substring(20);
        }
        else if (value.StartsWith("http://hl7.org/fhirpath/", StringComparison.Ordinal))
        {
            value = "FHIRPath_" + value.Substring(24);
        }
        else if (value.StartsWith("http://terminology.hl7.org/", StringComparison.Ordinal))
        {
            value = "THO_" + value.Substring(27);
        }
        else if (value.StartsWith("http://hl7.org/", StringComparison.Ordinal))
        {
            value = "HL7_" + value.Substring(15);
        }
        else if (value.StartsWith("https://"))
        {
            value = value.Substring(8);
        }
        else if (value.StartsWith("http://"))
        {
            value = value.Substring(7);
        }
        else if (value.StartsWith("urn:oid:"))
        {
            value = "OID_" + value.Substring(8);
        }
        else if (value.StartsWith("urn:uuid:"))
        {
            value = "UUID_" + value.Substring(9);
        }
        else if (value.StartsWith('/'))
        {
            value = "Per" + value.Substring(1);
        }

        if (checkForGmt)
        {
            if (value.Contains("/GMT-", StringComparison.Ordinal))
            {
                value = value.Replace("/GMT-", "/GMTMinus", StringComparison.Ordinal);
            }
        }

        replacements = replacements ?? ReplacementsWithUnderscores;

        char[] chars = value.Normalize(NormalizationForm.FormD).ToCharArray();

        StringBuilder sb = new StringBuilder();

        int charsLen = chars.Length;

        for (int i = 0; i < charsLen; i++)
        {
            char[] v;
            char ch = chars[i];

            if (i + 2 < charsLen)
            {
                v = new char[3] { ch, chars[i + 1], chars[i + 2] };
                if (replacements.ContainsKey(v))
                {
                    sb.Append(replacements[v]);
                    i += 2;                 // skip two *additional* characters
                    continue;
                }
            }

            if (i + 1 < charsLen)
            {
                v = new char[2] { ch, chars[i + 1] };
                if (replacements.ContainsKey(v))
                {
                    sb.Append(replacements[v]);
                    i += 1;                // skip one *additional* character
                    continue;
                }
            }

            v = new char[1] { ch };
            if (replacements.ContainsKey(v))
            {
                sb.Append(replacements[v]);
                continue;
            }

            UnicodeCategory uc = CharUnicodeInfo.GetUnicodeCategory(ch);

            switch (uc)
            {
                case UnicodeCategory.UppercaseLetter:
                case UnicodeCategory.LowercaseLetter:
                case UnicodeCategory.TitlecaseLetter:
                case UnicodeCategory.DecimalDigitNumber:
                    sb.Append(ch);
                    break;

                //case UnicodeCategory.ModifierLetter:
                //case UnicodeCategory.OtherLetter:
                //case UnicodeCategory.NonSpacingMark:
                //case UnicodeCategory.SpacingCombiningMark:
                //case UnicodeCategory.EnclosingMark:
                //case UnicodeCategory.LetterNumber:
                //case UnicodeCategory.OtherNumber:
                //case UnicodeCategory.SpaceSeparator:
                //case UnicodeCategory.LineSeparator:
                //case UnicodeCategory.ParagraphSeparator:
                //case UnicodeCategory.Control:
                //case UnicodeCategory.Format:
                //case UnicodeCategory.Surrogate:
                //case UnicodeCategory.PrivateUse:
                //case UnicodeCategory.ConnectorPunctuation:
                //case UnicodeCategory.DashPunctuation:
                //case UnicodeCategory.OpenPunctuation:
                //case UnicodeCategory.ClosePunctuation:
                //case UnicodeCategory.InitialQuotePunctuation:
                //case UnicodeCategory.FinalQuotePunctuation:
                //case UnicodeCategory.OtherPunctuation:
                //case UnicodeCategory.MathSymbol:
                //case UnicodeCategory.CurrencySymbol:
                //case UnicodeCategory.ModifierSymbol:
                //case UnicodeCategory.OtherSymbol:
                //case UnicodeCategory.OtherNotAssigned:
                default:
                    break;
            }
        }

        value = sb.ToString();

        // remove duplicate underscores caused by prior replacements
        value = _regexRemoveDuplicateLines.Replace(value, "_");

        while (value.StartsWith("_", StringComparison.Ordinal))
        {
            value = value.Substring(1);
        }

        while (value.EndsWith("_", StringComparison.Ordinal))
        {
            value = value.Remove(value.Length - 1);
        }

        if (convertToConvention != NamingConvention.None)
        {
            value = ToConvention(value, string.Empty, convertToConvention);
        }

        // need to check for all digits or underscores, or reserved word
        if (RequiresAlpha(value) ||
            ((reservedWords != null) && reservedWords.Contains(value)))
        {
            if (value[0] == '_')
            {
                return $"VAL{value}";
            }

            return $"VAL_{value}";
        }

        return value;
    }
}<|MERGE_RESOLUTION|>--- conflicted
+++ resolved
@@ -433,12 +433,8 @@
         string value = input.Trim();
         value = value.Replace("\"", "\\\"");
 
-<<<<<<< HEAD
-=======
         value = value.Replace("\n", string.Empty);
 
-
->>>>>>> 25dd6856
         return value;
     }
 
